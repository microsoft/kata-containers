/*
Copyright 2017 The Kubernetes Authors.

Licensed under the Apache License, Version 2.0 (the "License");
you may not use this file except in compliance with the License.
You may obtain a copy of the License at

    http://www.apache.org/licenses/LICENSE-2.0

Unless required by applicable law or agreed to in writing, software
distributed under the License is distributed on an "AS IS" BASIS,
WITHOUT WARRANTIES OR CONDITIONS OF ANY KIND, either express or implied.
See the License for the specific language governing permissions and
limitations under the License.
*/

package azurefile

import (
	"encoding/json"
	"fmt"
	"net"
	"os"
	"path/filepath"
	"runtime"
	"strconv"
	"strings"
	"time"

	"github.com/container-storage-interface/spec/lib/go/csi"

	"k8s.io/klog/v2"
	"k8s.io/kubernetes/pkg/volume/util"

	"google.golang.org/grpc/codes"
	"google.golang.org/grpc/status"

	directvolume "github.com/kata-containers/kata-containers/src/runtime/pkg/direct-volume"
	"golang.org/x/net/context"
<<<<<<< HEAD
=======

	volumehelper "sigs.k8s.io/azurefile-csi-driver/pkg/util"
>>>>>>> 82608b87
	azcache "sigs.k8s.io/cloud-provider-azure/pkg/cache"
	"sigs.k8s.io/cloud-provider-azure/pkg/metrics"
)

// NodePublishVolume mount the volume from staging to target path
func (d *Driver) NodePublishVolume(ctx context.Context, req *csi.NodePublishVolumeRequest) (*csi.NodePublishVolumeResponse, error) {
	volCap := req.GetVolumeCapability()
	if volCap == nil {
		return nil, status.Error(codes.InvalidArgument, "Volume capability missing in request")
	}
	if len(req.GetVolumeId()) == 0 {
		return nil, status.Error(codes.InvalidArgument, "Volume ID missing in request")
	}
	target := req.GetTargetPath()
	if len(target) == 0 {
		return nil, status.Error(codes.InvalidArgument, "Target path not provided")
	}

	volumeID := req.GetVolumeId()

	context := req.GetVolumeContext()
	if context != nil {
		// token request
		if context[serviceAccountTokenField] != "" && getValueInMap(context, clientIDField) != "" {
			klog.V(2).Infof("NodePublishVolume: volume(%s) mount on %s with service account token, clientID: %s", volumeID, target, getValueInMap(context, clientIDField))
			_, err := d.NodeStageVolume(ctx, &csi.NodeStageVolumeRequest{
				StagingTargetPath: target,
				VolumeContext:     context,
				VolumeCapability:  volCap,
				VolumeId:          volumeID,
			})
			return &csi.NodePublishVolumeResponse{}, err
		}

		// ephemeral volume
		if strings.EqualFold(context[ephemeralField], trueValue) {
			setKeyValueInMap(context, secretNamespaceField, context[podNamespaceField])
			if !d.allowInlineVolumeKeyAccessWithIdentity {
				// only get storage account from secret
				setKeyValueInMap(context, getAccountKeyFromSecretField, trueValue)
				setKeyValueInMap(context, storageAccountField, "")
			}
			klog.V(2).Infof("NodePublishVolume: ephemeral volume(%s) mount on %s, VolumeContext: %v", volumeID, target, context)
			_, err := d.NodeStageVolume(ctx, &csi.NodeStageVolumeRequest{
				StagingTargetPath: target,
				VolumeContext:     context,
				VolumeCapability:  volCap,
				VolumeId:          volumeID,
			})
			return &csi.NodePublishVolumeResponse{}, err
		}

		if perm := getValueInMap(context, mountPermissionsField); perm != "" {
			if _, err := strconv.ParseUint(perm, 8, 32); err != nil {
				return nil, status.Errorf(codes.InvalidArgument, fmt.Sprintf("invalid mountPermissions %s", perm))
			}
		}
	}

	source := req.GetStagingTargetPath()
	if len(source) == 0 {
		return nil, status.Error(codes.InvalidArgument, "Staging target not provided")
	}

	// Load the mount info from staging area
	mountInfo, err := directvolume.VolumeMountInfo(req.StagingTargetPath)
	if err != nil {
		return nil, status.Errorf(codes.Internal, "failed to load mount info from %s: %v", req.StagingTargetPath, err)
	}

	if mountInfo == nil {
		return nil, status.Errorf(codes.Internal, "mount info is nil for volume %s", volumeID)
	}

	data, _ := json.Marshal(mountInfo)
	err = directvolume.Add(target, string(data))
	if err != nil {
		return nil, status.Errorf(codes.Internal, "failed to save mount info %s: %v", target, err)
	}

	return &csi.NodePublishVolumeResponse{}, nil
}

// NodeUnpublishVolume unmount the volume from the target path
func (d *Driver) NodeUnpublishVolume(_ context.Context, req *csi.NodeUnpublishVolumeRequest) (*csi.NodeUnpublishVolumeResponse, error) {
	if len(req.GetVolumeId()) == 0 {
		return nil, status.Error(codes.InvalidArgument, "Volume ID missing in request")
	}
	if len(req.GetTargetPath()) == 0 {
		return nil, status.Error(codes.InvalidArgument, "Target path missing in request")
	}
	targetPath := req.GetTargetPath()
	volumeID := req.GetVolumeId()

	klog.V(2).Infof("NodeUnpublishVolume: unmounting volume %s on %s", volumeID, targetPath)
	if err := directvolume.Remove(targetPath); err != nil {
		return nil, status.Errorf(codes.Internal, "failed to remove mount info %s: %v", targetPath, err)
	}
	klog.V(2).Infof("NodeUnpublishVolume: unmount volume %s on %s successfully", volumeID, targetPath)

	return &csi.NodeUnpublishVolumeResponse{}, nil
}

// NodeStageVolume mount the volume to a staging path
func (d *Driver) NodeStageVolume(ctx context.Context, req *csi.NodeStageVolumeRequest) (*csi.NodeStageVolumeResponse, error) {
	if len(req.GetVolumeId()) == 0 {
		return nil, status.Error(codes.InvalidArgument, "Volume ID missing in request")
	}
	targetPath := req.GetStagingTargetPath()
	if len(targetPath) == 0 {
		return nil, status.Error(codes.InvalidArgument, "Staging target not provided")
	}
	volumeCapability := req.GetVolumeCapability()
	if volumeCapability == nil {
		return nil, status.Error(codes.InvalidArgument, "Volume capability not provided")
	}

	volumeID := req.GetVolumeId()
	context := req.GetVolumeContext()

	if getValueInMap(context, clientIDField) != "" && context[serviceAccountTokenField] == "" {
		klog.V(2).Infof("Skip NodeStageVolume for volume(%s) since clientID %s is provided but service account token is empty", volumeID, getValueInMap(context, clientIDField))
		return &csi.NodeStageVolumeResponse{}, nil
	}

	mountFlags := req.GetVolumeCapability().GetMount().GetMountFlags()
	volumeMountGroup := req.GetVolumeCapability().GetMount().GetVolumeMountGroup()
	gidPresent := checkGidPresentInMountFlags(mountFlags)

	mc := metrics.NewMetricContext(azureFileCSIDriverName, "node_stage_volume", d.cloud.ResourceGroup, "", d.Name)
	isOperationSucceeded := false
	defer func() {
		mc.ObserveOperationWithResult(isOperationSucceeded, VolumeID, volumeID)
	}()

	_, accountName, accountKey, fileShareName, diskName, _, err := d.GetAccountInfo(ctx, volumeID, req.GetSecrets(), context)
	if err != nil {
		return nil, status.Error(codes.InvalidArgument, fmt.Sprintf("GetAccountInfo(%s) failed with error: %v", volumeID, err))
	}
	if fileShareName == "" {
		return nil, status.Error(codes.InvalidArgument, fmt.Sprintf("failed to get file share name from %s", volumeID))
	}
	// don't respect fsType from req.GetVolumeCapability().GetMount().GetFsType()
	// since it's ext4 by default on Linux
	var fsType, server, protocol, ephemeralVolMountOptions, storageEndpointSuffix, folderName string
	var ephemeralVol bool
	fileShareNameReplaceMap := map[string]string{}

	mountPermissions := d.mountPermissions
	performChmodOp := (mountPermissions > 0)
	fsGroupChangePolicy := d.fsGroupChangePolicy

	for k, v := range context {
		switch strings.ToLower(k) {
		case fsTypeField:
			fsType = v
		case protocolField:
			protocol = v
		case diskNameField:
			diskName = v
		case folderNameField:
			folderName = v
		case serverNameField:
			server = v
		case ephemeralField:
			ephemeralVol = strings.EqualFold(v, trueValue)
		case mountOptionsField:
			ephemeralVolMountOptions = v
		case storageEndpointSuffixField:
			storageEndpointSuffix = v
		case fsGroupChangePolicyField:
			fsGroupChangePolicy = v
		case pvcNamespaceKey:
			fileShareNameReplaceMap[pvcNamespaceMetadata] = v
		case pvcNameKey:
			fileShareNameReplaceMap[pvcNameMetadata] = v
		case pvNameKey:
			fileShareNameReplaceMap[pvNameMetadata] = v
		case mountPermissionsField:
			if v != "" {
				var err error
				var perm uint64
				if perm, err = strconv.ParseUint(v, 8, 32); err != nil {
					return nil, status.Errorf(codes.InvalidArgument, fmt.Sprintf("invalid mountPermissions %s", v))
				}
				if perm == 0 {
					performChmodOp = false
				} else {
					mountPermissions = perm
				}
			}
		}
	}

	if server == "" && accountName == "" {
		return nil, status.Error(codes.InvalidArgument, fmt.Sprintf("failed to get account name from %s", volumeID))
	}

	if !isSupportedFsType(fsType) {
		return nil, status.Errorf(codes.InvalidArgument, "fsType(%s) is not supported, supported fsType list: %v", fsType, supportedFsTypeList)
	}

	if !isSupportedProtocol(protocol) {
		return nil, status.Errorf(codes.InvalidArgument, "protocol(%s) is not supported, supported protocol list: %v", protocol, supportedProtocolList)
	}

	if !isSupportedFSGroupChangePolicy(fsGroupChangePolicy) {
		return nil, status.Errorf(codes.InvalidArgument, "fsGroupChangePolicy(%s) is not supported, supported fsGroupChangePolicy list: %v", fsGroupChangePolicy, supportedFSGroupChangePolicyList)
	}

	lockKey := fmt.Sprintf("%s-%s", volumeID, targetPath)
	if acquired := d.volumeLocks.TryAcquire(lockKey); !acquired {
		return nil, status.Errorf(codes.Aborted, volumeOperationAlreadyExistsFmt, volumeID)
	}
	defer d.volumeLocks.Release(lockKey)

	if strings.TrimSpace(storageEndpointSuffix) == "" {
		storageEndpointSuffix = d.getStorageEndPointSuffix()
	}

	// replace pv/pvc name namespace metadata in fileShareName
	fileShareName = replaceWithMap(fileShareName, fileShareNameReplaceMap)

	osSeparator := string(os.PathSeparator)
	if strings.TrimSpace(server) == "" {
		// server address is "accountname.file.core.windows.net" by default
		server = fmt.Sprintf("%s.file.%s", accountName, storageEndpointSuffix)
	}
	source := fmt.Sprintf("%s%s%s%s%s", osSeparator, osSeparator, server, osSeparator, fileShareName)
	if protocol == nfs {
		source = fmt.Sprintf("%s:/%s/%s", server, accountName, fileShareName)
	}
	if folderName != "" {
		source = fmt.Sprintf("%s%s%s", source, osSeparator, folderName)
	}

	cifsMountPath := targetPath
	cifsMountFlags := mountFlags
	if !gidPresent && volumeMountGroup != "" {
		cifsMountFlags = append(cifsMountFlags, fmt.Sprintf("gid=%s", volumeMountGroup))
	}

	// Obselete code, remove in future
	isDiskMount := isDiskFsType(fsType)
	if isDiskMount {
		if !strings.HasSuffix(diskName, vhdSuffix) {
			return nil, status.Errorf(codes.Internal, "diskname could not be empty, targetPath: %s", targetPath)
		}
		cifsMountFlags = []string{"dir_mode=0777,file_mode=0777,cache=strict,actimeo=30", "nostrictsync"}
		cifsMountPath = filepath.Join(filepath.Dir(targetPath), proxyMount)
	}

	var mountOptions, sensitiveMountOptions []string

	// will not come to this as nfs is not supported
	if protocol == nfs {
		mountOptions = util.JoinMountOptions(mountFlags, []string{"vers=4,minorversion=1,sec=sys"})
		mountOptions = appendDefaultNfsMountOptions(mountOptions, d.appendNoResvPortOption, d.appendActimeoOption)
	} else {
		if accountName == "" || accountKey == "" {
			return nil, status.Errorf(codes.Internal, "accountName(%s) or accountKey is empty", accountName)
		}
		if runtime.GOOS == "windows" {
			mountOptions = []string{fmt.Sprintf("AZURE\\%s", accountName)}
			sensitiveMountOptions = []string{accountKey}
		} else {
			if err := os.MkdirAll(targetPath, os.FileMode(mountPermissions)); err != nil {
				return nil, status.Error(codes.Internal, fmt.Sprintf("MkdirAll %s failed with error: %v", targetPath, err))
			}
			// parameters suggested by https://azure.microsoft.com/en-us/documentation/articles/storage-how-to-use-files-linux/
			sensitiveMountOptions = []string{fmt.Sprintf("username=%s,password=%s", accountName, accountKey)}
			if ephemeralVol {
				cifsMountFlags = util.JoinMountOptions(cifsMountFlags, strings.Split(ephemeralVolMountOptions, ","))
			}
			mountOptions = appendDefaultCifsMountOptions(cifsMountFlags, d.appendNoShareSockOption, d.appendClosetimeoOption)
		}
	}

	klog.V(2).Infof("cifsMountPath(%v) fstype(%v) volumeID(%v) context(%v) mountflags(%v) mountOptions(%v) volumeMountGroup(%s)", cifsMountPath, fsType, volumeID, context, mountFlags, mountOptions, volumeMountGroup)

	// Check if mountInfo.json is already present at the targetPath
	isMountInfoPresent, err := directvolume.VolumeMountInfo(cifsMountPath)
	if err != nil && !os.IsNotExist(err) {
		return nil, status.Errorf(codes.Internal, "Could not save mount info %s: %v", cifsMountPath, err)
	}
	if isMountInfoPresent != nil { // If already present, skip the operation
		klog.V(2).Infof("NodeStageVolume: mount info for volume %s is already present on %s", volumeID, targetPath)
	} else { // if not mounted, save mountInfo.json
		mountFsType := cifs
		if protocol == nfs { // will not come here as nfs is not supported
			mountFsType = nfs
		}
		if err := prepareStagePath(cifsMountPath, d.mounter); err != nil {
			return nil, status.Errorf(codes.Internal, "prepare stage path failed for %s with error: %v", cifsMountPath, err)
		}
<<<<<<< HEAD
		ipAddr, err := net.ResolveIPAddr("ip", server)
		if err != nil {
			klog.V(2).ErrorS(err, "Couldn't resolve IP")
			return nil, err
		}
		mountOptions = append(mountOptions, "addr="+ipAddr.IP.String())
		if err := wait.PollImmediate(1*time.Second, 2*time.Minute, func() (bool, error) {

			mountInfo := directvolume.MountInfo{
				VolumeType: "azurefile",
				Device:     source,
				FsType:     mountFsType,
				Metadata: map[string]string{
					"sensitiveMountOptions": strings.Join(sensitiveMountOptions, ","),
				},
				// Additional mount options.
				Options: mountOptions,
			}
			data, _ := json.Marshal(mountInfo)
			return true, directvolume.Add(cifsMountPath, string(data)) // Save mount info
		}); err != nil {
=======
		execFunc := func() error {
			return SMBMount(d.mounter, source, cifsMountPath, mountFsType, mountOptions, sensitiveMountOptions)
		}
		timeoutFunc := func() error { return fmt.Errorf("time out") }
		if err := volumehelper.WaitUntilTimeout(2*time.Minute, execFunc, timeoutFunc); err != nil {
>>>>>>> 82608b87
			var helpLinkMsg string
			if d.appendMountErrorHelpLink {
				helpLinkMsg = "\nPlease refer to http://aka.ms/filemounterror for possible causes and solutions for mount errors."
			}
			return nil, status.Error(codes.Internal, fmt.Sprintf("volume(%s) mount %s on %s failed with %v%s", volumeID, source, cifsMountPath, err, helpLinkMsg))
		}

		// will not come to this as nfs is not supported
		if protocol == nfs {
			if performChmodOp {
				if err := chmodIfPermissionMismatch(targetPath, os.FileMode(mountPermissions)); err != nil {
					return nil, status.Error(codes.Internal, err.Error())
				}
			} else {
				klog.V(2).Infof("skip chmod on targetPath(%s) since mountPermissions is set as 0", targetPath)
			}
		}
		klog.V(2).Infof("volume(%s) mount %s on %s succeeded", volumeID, source, cifsMountPath)
	}

	// Obselete code, disk mount is not supported
	// azure disk csi driver should be used for disk mount
	if isDiskMount {
		mnt, err := d.ensureMountPoint(targetPath, os.FileMode(mountPermissions))
		if err != nil {
			return nil, status.Errorf(codes.Internal, "mount %s on target %s failed with %v", volumeID, targetPath, err)
		}
		if mnt {
			klog.V(2).Infof("NodeStageVolume: volume %s is already mounted on %s", volumeID, targetPath)
			return &csi.NodeStageVolumeResponse{}, nil
		}

		diskPath := filepath.Join(cifsMountPath, diskName)
		options := util.JoinMountOptions(mountFlags, []string{"loop"})
		if strings.HasPrefix(fsType, "ext") {
			// following mount options are only valid for ext2/ext3/ext4 file systems
			options = util.JoinMountOptions(options, []string{"noatime", "barrier=1", "errors=remount-ro"})
		}

		klog.V(2).Infof("NodeStageVolume: volume %s formatting %s and mounting at %s with mount options(%s)", volumeID, targetPath, diskPath, options)
		// FormatAndMount will format only if needed
		if err := d.mounter.FormatAndMount(diskPath, targetPath, fsType, options); err != nil {
			return nil, status.Error(codes.Internal, fmt.Sprintf("could not format %s and mount it at %s", targetPath, diskPath))
		}
		klog.V(2).Infof("NodeStageVolume: volume %s format %s and mounting at %s successfully", volumeID, targetPath, diskPath)
	}

	// Will not come here as both options not supported
	if protocol == nfs || isDiskMount {
		if volumeMountGroup != "" && fsGroupChangePolicy != FSGroupChangeNone {
			klog.V(2).Infof("set gid of volume(%s) as %s using fsGroupChangePolicy(%s)", volumeID, volumeMountGroup, fsGroupChangePolicy)
			if err := SetVolumeOwnership(cifsMountPath, volumeMountGroup, fsGroupChangePolicy); err != nil {
				return nil, status.Error(codes.Internal, fmt.Sprintf("SetVolumeOwnership with volume(%s) on %s failed with %v", volumeID, cifsMountPath, err))
			}
		}
	}

	isOperationSucceeded = true
	return &csi.NodeStageVolumeResponse{}, nil
}

// NodeUnstageVolume unmount the volume from the staging path
func (d *Driver) NodeUnstageVolume(_ context.Context, req *csi.NodeUnstageVolumeRequest) (*csi.NodeUnstageVolumeResponse, error) {
	volumeID := req.GetVolumeId()
	if len(volumeID) == 0 {
		return nil, status.Error(codes.InvalidArgument, "Volume ID missing in request")
	}
	stagingTargetPath := req.GetStagingTargetPath()
	if len(stagingTargetPath) == 0 {
		return nil, status.Error(codes.InvalidArgument, "Staging target not provided")
	}

	lockKey := fmt.Sprintf("%s-%s", volumeID, stagingTargetPath)
	if acquired := d.volumeLocks.TryAcquire(lockKey); !acquired {
		return nil, status.Errorf(codes.Aborted, volumeOperationAlreadyExistsFmt, volumeID)
	}
	defer d.volumeLocks.Release(lockKey)

	mc := metrics.NewMetricContext(azureFileCSIDriverName, "node_unstage_volume", d.cloud.ResourceGroup, "", d.Name)
	isOperationSucceeded := false
	defer func() {
		mc.ObserveOperationWithResult(isOperationSucceeded, VolumeID, volumeID)
	}()

<<<<<<< HEAD
	klog.V(2).Infof("NodeUnstageVolume: CleanupMountPoint volume %s on %s", volumeID, stagingTargetPath)
	err := directvolume.Remove(stagingTargetPath)
	if err != nil {
		return nil, status.Errorf(codes.Internal, "failed to remove mount info %s: %v", stagingTargetPath, err)
=======
	klog.V(2).Infof("NodeUnstageVolume: unmount volume %s on %s", volumeID, stagingTargetPath)
	if err := SMBUnmount(d.mounter, stagingTargetPath, true /*extensiveMountPointCheck*/, d.removeSMBMountOnWindows); err != nil {
		return nil, status.Errorf(codes.Internal, "failed to unmount staging target %s: %v", stagingTargetPath, err)
	}

	if runtime.GOOS != "windows" {
		targetPath := filepath.Join(filepath.Dir(stagingTargetPath), proxyMount)
		klog.V(2).Infof("NodeUnstageVolume: CleanupMountPoint volume %s on %s", volumeID, targetPath)
		if err := CleanupMountPoint(d.mounter, targetPath, false); err != nil {
			return nil, status.Errorf(codes.Internal, "failed to unmount staging target %s: %v", targetPath, err)
		}
>>>>>>> 82608b87
	}
	klog.V(2).Infof("NodeUnstageVolume: unmount volume %s on %s successfully", volumeID, stagingTargetPath)

	isOperationSucceeded = true
	return &csi.NodeUnstageVolumeResponse{}, nil
}

// NodeGetCapabilities return the capabilities of the Node plugin
func (d *Driver) NodeGetCapabilities(_ context.Context, _ *csi.NodeGetCapabilitiesRequest) (*csi.NodeGetCapabilitiesResponse, error) {
	return &csi.NodeGetCapabilitiesResponse{
		Capabilities: d.NSCap,
	}, nil
}

// NodeGetInfo return info of the node on which this plugin is running
func (d *Driver) NodeGetInfo(_ context.Context, _ *csi.NodeGetInfoRequest) (*csi.NodeGetInfoResponse, error) {
	return &csi.NodeGetInfoResponse{
		NodeId: d.NodeID,
	}, nil
}

// NodeGetVolumeStats get volume stats
func (d *Driver) NodeGetVolumeStats(_ context.Context, req *csi.NodeGetVolumeStatsRequest) (*csi.NodeGetVolumeStatsResponse, error) {
	if len(req.VolumeId) == 0 {
		return nil, status.Error(codes.InvalidArgument, "NodeGetVolumeStats volume ID was empty")
	}
	if len(req.VolumePath) == 0 {
		return nil, status.Error(codes.InvalidArgument, "NodeGetVolumeStats volume path was empty")
	}

	// check if the volume stats is cached
	cache, err := d.volStatsCache.Get(req.VolumeId, azcache.CacheReadTypeDefault)
	if err != nil {
		return nil, status.Errorf(codes.Internal, err.Error())
	}
	if cache != nil {
		resp := cache.(csi.NodeGetVolumeStatsResponse)
		klog.V(6).Infof("NodeGetVolumeStats: volume stats for volume %s path %s is cached", req.VolumeId, req.VolumePath)
		return &resp, nil
	}

	// fileShareName in volumeID may contain subPath, e.g. csi-shared-config/ASCP01/certs
	// get the file share name without subPath from volumeID and check the cache again using new volumeID
	var newVolID string
	if _, accountName, fileShareName, _, secretNamespace, _, err := GetFileShareInfo(req.VolumeId); err == nil {
		if splitStr := strings.Split(fileShareName, "/"); len(splitStr) > 1 {
			fileShareName = splitStr[0]
		}
		// get new volumeID
		if accountName != "" && fileShareName != "" {
			newVolID = fmt.Sprintf(volumeIDTemplate, "", accountName, fileShareName, "", "", secretNamespace)
		}
	}

	if cache, err = d.volStatsCache.Get(newVolID, azcache.CacheReadTypeDefault); err != nil {
		return nil, status.Errorf(codes.Internal, err.Error())
	}
	if cache != nil {
		resp := cache.(csi.NodeGetVolumeStatsResponse)
		klog.V(6).Infof("NodeGetVolumeStats: volume stats for volume %s path %s is cached", req.VolumeId, req.VolumePath)
		return &resp, nil
	}

	if _, err := os.Lstat(req.VolumePath); err != nil {
		if os.IsNotExist(err) {
			return nil, status.Errorf(codes.NotFound, "path %s does not exist", req.VolumePath)
		}
		return nil, status.Errorf(codes.Internal, "failed to stat file %s: %v", req.VolumePath, err)
	}

	if d.printVolumeStatsCallLogs {
		klog.V(2).Infof("NodeGetVolumeStats: begin to get VolumeStats on volume %s path %s", req.VolumeId, req.VolumePath)
	} else {
		klog.V(6).Infof("NodeGetVolumeStats: begin to get VolumeStats on volume %s path %s", req.VolumeId, req.VolumePath)
	}

	mc := metrics.NewMetricContext(azureFileCSIDriverName, "node_get_volume_stats", d.cloud.ResourceGroup, "", d.Name)
	mc.LogLevel = 6 // change log level
	isOperationSucceeded := false
	defer func() {
		mc.ObserveOperationWithResult(isOperationSucceeded, VolumeID, req.VolumeId)
	}()

	resp, err := GetVolumeStats(req.VolumePath, d.enableWindowsHostProcess)
	if err == nil && resp != nil {
		if d.printVolumeStatsCallLogs {
			klog.V(2).Infof("NodeGetVolumeStats: volume stats for volume %s path %s is %v", req.VolumeId, req.VolumePath, resp)
		} else {
			klog.V(6).Infof("NodeGetVolumeStats: volume stats for volume %s path %s is %v", req.VolumeId, req.VolumePath, resp)
		}
		// cache the volume stats per volume
		d.volStatsCache.Set(req.VolumeId, *resp)
		if newVolID != "" {
			d.volStatsCache.Set(newVolID, *resp)
		}
	}
	isOperationSucceeded = true
	return resp, err
}

// NodeExpandVolume node expand volume
// N/A for azure file
func (d *Driver) NodeExpandVolume(_ context.Context, _ *csi.NodeExpandVolumeRequest) (*csi.NodeExpandVolumeResponse, error) {
	return nil, status.Error(codes.Unimplemented, "")
}

// ensureMountPoint: create mount point if not exists
// return <true, nil> if it's already a mounted point otherwise return <false, nil>
func (d *Driver) ensureMountPoint(target string, perm os.FileMode) (bool, error) {
	notMnt, err := d.mounter.IsLikelyNotMountPoint(target)
	if err != nil && !os.IsNotExist(err) {
		if IsCorruptedDir(target) {
			notMnt = false
			klog.Warningf("detected corrupted mount for targetPath [%s]", target)
		} else {
			return !notMnt, err
		}
	}

	if runtime.GOOS != "windows" {
		// Check all the mountpoints in case IsLikelyNotMountPoint
		// cannot handle --bind mount
		mountList, err := d.mounter.List()
		if err != nil {
			return !notMnt, err
		}

		targetAbs, err := filepath.Abs(target)
		if err != nil {
			return !notMnt, err
		}

		for _, mountPoint := range mountList {
			if mountPoint.Path == targetAbs {
				notMnt = false
				break
			}
		}
	}

	if !notMnt {
		// testing original mount point, make sure the mount link is valid
		_, err := os.ReadDir(target)
		if err == nil {
			klog.V(2).Infof("already mounted to target %s", target)
			return !notMnt, nil
		}
		// mount link is invalid, now unmount and remount later
		klog.Warningf("ReadDir %s failed with %v, unmount this directory", target, err)
		if err := d.mounter.Unmount(target); err != nil {
			klog.Errorf("Unmount directory %s failed with %v", target, err)
			return !notMnt, err
		}
		notMnt = true
		return !notMnt, err
	}
	if err := makeDir(target, perm); err != nil {
		klog.Errorf("MakeDir failed on target: %s (%v)", target, err)
		return !notMnt, err
	}
	return !notMnt, nil
}

func makeDir(pathname string, perm os.FileMode) error {
	err := os.MkdirAll(pathname, perm)
	if err != nil {
		if !os.IsExist(err) {
			return err
		}
	}
	return nil
}

func checkGidPresentInMountFlags(mountFlags []string) bool {
	for _, mountFlag := range mountFlags {
		if strings.HasPrefix(mountFlag, "gid") {
			return true
		}
	}
	return false
}<|MERGE_RESOLUTION|>--- conflicted
+++ resolved
@@ -29,6 +29,7 @@
 
 	"github.com/container-storage-interface/spec/lib/go/csi"
 
+	"k8s.io/apimachinery/pkg/util/wait"
 	"k8s.io/klog/v2"
 	"k8s.io/kubernetes/pkg/volume/util"
 
@@ -37,11 +38,7 @@
 
 	directvolume "github.com/kata-containers/kata-containers/src/runtime/pkg/direct-volume"
 	"golang.org/x/net/context"
-<<<<<<< HEAD
-=======
-
-	volumehelper "sigs.k8s.io/azurefile-csi-driver/pkg/util"
->>>>>>> 82608b87
+
 	azcache "sigs.k8s.io/cloud-provider-azure/pkg/cache"
 	"sigs.k8s.io/cloud-provider-azure/pkg/metrics"
 )
@@ -337,7 +334,6 @@
 		if err := prepareStagePath(cifsMountPath, d.mounter); err != nil {
 			return nil, status.Errorf(codes.Internal, "prepare stage path failed for %s with error: %v", cifsMountPath, err)
 		}
-<<<<<<< HEAD
 		ipAddr, err := net.ResolveIPAddr("ip", server)
 		if err != nil {
 			klog.V(2).ErrorS(err, "Couldn't resolve IP")
@@ -359,13 +355,6 @@
 			data, _ := json.Marshal(mountInfo)
 			return true, directvolume.Add(cifsMountPath, string(data)) // Save mount info
 		}); err != nil {
-=======
-		execFunc := func() error {
-			return SMBMount(d.mounter, source, cifsMountPath, mountFsType, mountOptions, sensitiveMountOptions)
-		}
-		timeoutFunc := func() error { return fmt.Errorf("time out") }
-		if err := volumehelper.WaitUntilTimeout(2*time.Minute, execFunc, timeoutFunc); err != nil {
->>>>>>> 82608b87
 			var helpLinkMsg string
 			if d.appendMountErrorHelpLink {
 				helpLinkMsg = "\nPlease refer to http://aka.ms/filemounterror for possible causes and solutions for mount errors."
@@ -450,24 +439,10 @@
 		mc.ObserveOperationWithResult(isOperationSucceeded, VolumeID, volumeID)
 	}()
 
-<<<<<<< HEAD
 	klog.V(2).Infof("NodeUnstageVolume: CleanupMountPoint volume %s on %s", volumeID, stagingTargetPath)
 	err := directvolume.Remove(stagingTargetPath)
 	if err != nil {
 		return nil, status.Errorf(codes.Internal, "failed to remove mount info %s: %v", stagingTargetPath, err)
-=======
-	klog.V(2).Infof("NodeUnstageVolume: unmount volume %s on %s", volumeID, stagingTargetPath)
-	if err := SMBUnmount(d.mounter, stagingTargetPath, true /*extensiveMountPointCheck*/, d.removeSMBMountOnWindows); err != nil {
-		return nil, status.Errorf(codes.Internal, "failed to unmount staging target %s: %v", stagingTargetPath, err)
-	}
-
-	if runtime.GOOS != "windows" {
-		targetPath := filepath.Join(filepath.Dir(stagingTargetPath), proxyMount)
-		klog.V(2).Infof("NodeUnstageVolume: CleanupMountPoint volume %s on %s", volumeID, targetPath)
-		if err := CleanupMountPoint(d.mounter, targetPath, false); err != nil {
-			return nil, status.Errorf(codes.Internal, "failed to unmount staging target %s: %v", targetPath, err)
-		}
->>>>>>> 82608b87
 	}
 	klog.V(2).Infof("NodeUnstageVolume: unmount volume %s on %s successfully", volumeID, stagingTargetPath)
 
