#
# Copyright (c) 2018-2019 Intel Corporation
# Copyright (c) 2021 Adobe Inc.
#
# SPDX-License-Identifier: Apache-2.0
#

SKIP_GO_VERSION_CHECK=
include golang.mk

#Get ARCH.
ifeq ($(ARCH),)
    ifneq (,$(golang_version_raw))
        override ARCH = $(shell go env GOARCH)
    else
        override ARCH = $(shell uname -m)
    endif
endif
ifeq ($(ARCH),x86_64)
    override ARCH = amd64
endif
ifeq ($(ARCH),aarch64)
    override ARCH = arm64
endif

ARCH_DIR = arch
ARCH_FILE_SUFFIX = -options.mk
ARCH_FILE = $(ARCH_DIR)/$(ARCH)$(ARCH_FILE_SUFFIX)
ARCH_FILES = $(wildcard arch/*$(ARCH_FILE_SUFFIX))
ALL_ARCHES = $(patsubst $(ARCH_DIR)/%$(ARCH_FILE_SUFFIX),%,$(ARCH_FILES))

# Build as safely as possible
export CGO_CPPFLAGS = -D_FORTIFY_SOURCE=2 -fstack-protector

ifeq (,$(realpath $(ARCH_FILE)))
    $(error "ERROR: invalid architecture: '$(ARCH)'")
else
    # Load architecture-dependent settings
    include $(ARCH_FILE)
endif

PROJECT_TYPE = kata
PROJECT_NAME = Kata Containers
PROJECT_TAG = kata-containers
PROJECT_ORG = $(PROJECT_TAG)
PROJECT_URL = https://github.com/$(PROJECT_ORG)
PROJECT_BUG_URL = $(PROJECT_URL)/kata-containers/issues/new

# list of scripts to install
SCRIPTS :=

# list of binaries to install
BINLIST :=
BINLIBEXECLIST :=

BIN_PREFIX = $(PROJECT_TYPE)
PROJECT_DIR = $(PROJECT_TAG)
IMAGENAME = $(PROJECT_TAG).img
IMAGETDXNAME = $(PROJECT_TAG)-tdx.img
INITRDNAME = $(PROJECT_TAG)-initrd.img
INITRDSEVNAME = $(PROJECT_TAG)-initrd-sev.img
IGVMNAME = $(PROJECT_TAG)-igvm.img

TARGET = $(BIN_PREFIX)-runtime
RUNTIME_OUTPUT = $(CURDIR)/$(TARGET)
RUNTIME_DIR = $(CLI_DIR)/$(TARGET)
BINLIST += $(TARGET)

DESTDIR ?= /

ifeq ($(PREFIX),)
PREFIX        := /usr
EXEC_PREFIX   := $(PREFIX)/local
else
EXEC_PREFIX   := $(PREFIX)
endif
# Prefix where depedencies are installed
PREFIXDEPS    := $(PREFIX)
BINDIR        := $(EXEC_PREFIX)/bin
QEMUBINDIR    := $(PREFIXDEPS)/bin
CLHBINDIR    := $(PREFIXDEPS)/bin
FCBINDIR      := $(PREFIXDEPS)/bin
ACRNBINDIR    := $(PREFIXDEPS)/bin
STRATOVIRTBINDIR := $(PREFIXDEPS)/bin
SYSCONFDIR    := /etc
LOCALSTATEDIR := /var

LIBEXECDIR := $(PREFIXDEPS)/libexec
SHAREDIR := $(PREFIX)/share
DEFAULTSDIR := $(SHAREDIR)/defaults

COLLECT_SCRIPT = data/kata-collect-data.sh

# @RUNTIME_NAME@ should be replaced with the target in generated files
RUNTIME_NAME = $(TARGET)

GENERATED_FILES += $(COLLECT_SCRIPT)
GENERATED_VARS = \
		VERSION \
		CONFIG_ACRN_IN \
		CONFIG_QEMU_IN \
		CONFIG_QEMU_NVIDIA_GPU_IN \
		CONFIG_QEMU_SEV_IN \
		CONFIG_QEMU_TDX_IN \
		CONFIG_QEMU_SNP_IN \
		CONFIG_CLH_IN \
		CONFIG_FC_IN \
		CONFIG_CLH_SNP_IN \
		CONFIG_STRATOVIRT_IN \
		CONFIG_REMOTE_IN \
		CONFIG_QEMU_SE_IN \
		$(USER_VARS)
SCRIPTS += $(COLLECT_SCRIPT)
SCRIPTS_DIR := $(BINDIR)

BASH_COMPLETIONS := data/completions/bash/kata-runtime
BASH_COMPLETIONSDIR := $(SHAREDIR)/bash-completion/completions

PKGDATADIR := $(PREFIXDEPS)/share/$(PROJECT_DIR)
PKGRUNDIR := $(LOCALSTATEDIR)/run/$(PROJECT_DIR)
PKGLIBEXECDIR := $(LIBEXECDIR)/$(PROJECT_DIR)

KERNELDIR := $(PKGDATADIR)

IMAGEPATH := $(PKGDATADIR)/$(IMAGENAME)
IMAGETDXPATH := $(PKGDATADIR)/$(IMAGETDXNAME)
INITRDPATH := $(PKGDATADIR)/$(INITRDNAME)
INITRDSEVPATH := $(PKGDATADIR)/$(INITRDSEVNAME)
IGVMPATH := $(PKGDATADIR)/$(IGVMNAME)

ROOTFSTYPE_EXT4 := \"ext4\"
ROOTFSTYPE_XFS := \"xfs\"
ROOTFSTYPE_EROFS := \"erofs\"
DEFROOTFSTYPE := $(ROOTFSTYPE_EXT4)

FIRMWAREPATH :=
FIRMWAREVOLUMEPATH :=

FIRMWARETDVFPATH := $(PREFIXDEPS)/share/tdvf/OVMF.fd
FIRMWARETDVFVOLUMEPATH :=

FIRMWARESEVPATH := $(PREFIXDEPS)/share/ovmf/OVMF.fd
FIRMWARESNPPATH := $(PREFIXDEPS)/share/ovmf/OVMF.fd

ROOTMEASURECONFIG ?= ""
KERNELPARAMS += $(ROOTMEASURECONFIG)
KERNELTDXPARAMS += $(ROOTMEASURECONFIG)

# Name of default configuration file the runtime will use.
CONFIG_FILE = configuration.toml

HYPERVISOR_ACRN = acrn
HYPERVISOR_FC = firecracker
HYPERVISOR_QEMU = qemu
HYPERVISOR_CLH = cloud-hypervisor
HYPERVISOR_STRATOVIRT = stratovirt
HYPERVISOR_REMOTE = remote

# Determines which hypervisor is specified in $(CONFIG_FILE).
DEFAULT_HYPERVISOR ?= $(HYPERVISOR_QEMU)

# List of hypervisors this build system can generate configuration for.
HYPERVISORS := $(HYPERVISOR_ACRN) $(HYPERVISOR_FC) $(HYPERVISOR_QEMU) $(HYPERVISOR_CLH) $(HYPERVISOR_STRATOVIRT) $(HYPERVISOR_REMOTE)

QEMUPATH := $(QEMUBINDIR)/$(QEMUCMD)
QEMUVALIDHYPERVISORPATHS := [\"$(QEMUPATH)\"]

QEMUTDXPATH := $(QEMUBINDIR)/$(QEMUTDXCMD)
QEMUTDXVALIDHYPERVISORPATHS := [\"$(QEMUTDXPATH)\"]

QEMUSNPPATH := $(QEMUBINDIR)/$(QEMUSNPCMD)
QEMUSNPVALIDHYPERVISORPATHS := [\"$(QEMUSNPPATH)\"]

QEMUVIRTIOFSPATH := $(QEMUBINDIR)/$(QEMUVIRTIOFSCMD)

CLHPATH := $(CLHBINDIR)/$(CLHCMD)
CLHVALIDHYPERVISORPATHS := [\"$(CLHPATH)\"]

CLHSNPPATH := $(CLHBINDIR)/$(CLHSNPCMD)
CLHSNPVALIDHYPERVISORPATHS := [\"$(CLHSNPPATH)\"]

FCPATH = $(FCBINDIR)/$(FCCMD)
FCVALIDHYPERVISORPATHS := [\"$(FCPATH)\"]
FCJAILERPATH = $(FCBINDIR)/$(FCJAILERCMD)
FCVALIDJAILERPATHS = [\"$(FCJAILERPATH)\"]

ACRNPATH := $(ACRNBINDIR)/$(ACRNCMD)
ACRNVALIDHYPERVISORPATHS := [\"$(ACRNPATH)\"]
ACRNCTLPATH := $(ACRNBINDIR)/$(ACRNCTLCMD)
ACRNVALIDCTLPATHS := [\"$(ACRNCTLPATH)\"]

STRATOVIRTPATH = $(STRATOVIRTBINDIR)/$(STRATOVIRTCMD)
STRATOVIRTVALIDHYPERVISORPATHS := [\"$(STRATOVIRTPATH)\"]

# Default number of vCPUs
DEFVCPUS := 1
# Default maximum number of vCPUs
DEFMAXVCPUS := 0
# Default memory size in MiB
DEFMEMSZ ?= 2048
# Default memory slots
# Cases to consider :
# - nvdimm rootfs image
# - preallocated memory
# - vm template memory
# - hugepage memory
DEFMEMSLOTS := 10
# Default maximum memory in MiB
DEFMAXMEMSZ := 0
#Default number of bridges
DEFBRIDGES := 1
DEFENABLEANNOTATIONS := [\"enable_iommu\", \"virtio_fs_extra_args\", \"kernel_params\"]
DEFDISABLEGUESTSECCOMP := true
DEFDISABLEGUESTEMPTYDIR := false
#Default experimental features enabled
DEFAULTEXPFEATURES := []

DEFDISABLESELINUX := false

# Default guest SELinux configuration
DEFDISABLEGUESTSELINUX := true
DEFGUESTSELINUXLABEL := system_u:system_r:container_t

#Default SeccomSandbox param
#The same default policy is used by libvirt
#More explanation on https://lists.gnu.org/archive/html/qemu-devel/2017-02/msg03348.html
# Note: "elevateprivileges=deny" doesn't work with daemonize option, so it's removed from the seccomp sandbox
DEFSECCOMPSANDBOXPARAM := on,obsolete=deny,spawn=deny,resourcecontrol=deny

#Default entropy source
DEFENTROPYSOURCE := /dev/urandom
DEFVALIDENTROPYSOURCES := [\"/dev/urandom\",\"/dev/random\",\"\"]

DEFDISABLEBLOCK := false
DEFSHAREDFS_CLH_VIRTIOFS := virtio-fs
DEFSHAREDFS_QEMU_VIRTIOFS := virtio-fs
DEFSHAREDFS_STRATOVIRT_VIRTIOFS := virtio-fs
DEFSHAREDFS_CLH_SNP_VIRTIOFS := none
DEFSHAREDFS_QEMU_TDX_VIRTIOFS := virtio-9p
DEFSHAREDFS_QEMU_SEV_VIRTIOFS := virtio-9p
DEFSHAREDFS_QEMU_SNP_VIRTIOFS := virtio-9p
DEFVIRTIOFSDAEMON := $(LIBEXECDIR)/virtiofsd
DEFVALIDVIRTIOFSDAEMONPATHS := [\"$(DEFVIRTIOFSDAEMON)\"]
# Default DAX mapping cache size in MiB
#if value is 0, DAX is not enabled
DEFVIRTIOFSCACHESIZE ?= 0
DEFVIRTIOFSCACHE ?= auto
DEFVIRTIOFSQUEUESIZE ?= 1024
# Format example:
#   [\"-o\", \"arg1=xxx,arg2\", \"-o\", \"hello world\", \"--arg3=yyy\"]
#
# see `virtiofsd -h` for possible options.
# Make sure you quote args.
DEFVIRTIOFSEXTRAARGS ?= [\"--thread-pool-size=1\", \"--announce-submounts\"]
DEFENABLEIOTHREADS := false
DEFENABLEVHOSTUSERSTORE := false
DEFVHOSTUSERSTOREPATH := $(PKGRUNDIR)/vhost-user
DEFVALIDVHOSTUSERSTOREPATHS := [\"$(DEFVHOSTUSERSTOREPATH)\"]
DEFFILEMEMBACKEND := ""
DEFVALIDFILEMEMBACKENDS := [\"$(DEFFILEMEMBACKEND)\"]
DEFMSIZE9P := 8192
DEFVFIOMODE := guest-kernel

# Default cgroup model
DEFSANDBOXCGROUPONLY ?= false

DEFSTATICRESOURCEMGMT ?= false
DEFSTATICRESOURCEMGMT_TEE = true

# Default memory for use for workloads within the sandbox if no specific workload memory value is requested
DEFSTATICSANDBOXWORKLOADMEM ?= 2048

DEFBINDMOUNTS := []

# Image Service Offload
DEFSERVICEOFFLOAD ?= false

# SNP
DEFSNPGUEST ?= true
# Based on SEV Secure Nested Paging Firmware ABI Specification section 4.3
# unspecified or == 0 --> 0x30000 i.e. Bit#17 is '1' and Bit#16 is '1' (SMT is allowed)
DEFSNPGUESTPOLICY ?= 0x30000

SED = sed

CLI_DIR = cmd
SHIMV2 = containerd-shim-kata-v2
SHIMV2_OUTPUT = $(CURDIR)/$(SHIMV2)
SHIMV2_DIR = $(CLI_DIR)/$(SHIMV2)

MONITOR = kata-monitor
MONITOR_OUTPUT = $(CURDIR)/$(MONITOR)
MONITOR_DIR = $(CLI_DIR)/kata-monitor


SOURCES := $(shell find . 2>&1 | grep -E '.*\.(c|h|go)$$')
VERSION := ${shell cat ./VERSION}

# List of configuration files to build and install
CONFIGS =
CONFIG_PATHS =
SYSCONFIG_PATHS =

# List of hypervisors known for the current architecture
KNOWN_HYPERVISORS =

ifneq (,$(QEMUCMD))
    KNOWN_HYPERVISORS += $(HYPERVISOR_QEMU)

    CONFIG_FILE_QEMU = configuration-qemu.toml
    CONFIG_QEMU = config/$(CONFIG_FILE_QEMU)
    CONFIG_QEMU_IN = $(CONFIG_QEMU).in

    CONFIG_PATH_QEMU = $(abspath $(CONFDIR)/$(CONFIG_FILE_QEMU))
    CONFIG_PATHS += $(CONFIG_PATH_QEMU)

    SYSCONFIG_QEMU = $(abspath $(SYSCONFDIR)/$(CONFIG_FILE_QEMU))
    SYSCONFIG_PATHS += $(SYSCONFIG_QEMU)

    CONFIGS += $(CONFIG_QEMU)

    CONFIG_FILE_QEMU_TDX = configuration-qemu-tdx.toml
    CONFIG_QEMU_TDX = config/$(CONFIG_FILE_QEMU_TDX)
    CONFIG_QEMU_TDX_IN = $(CONFIG_QEMU_TDX).in

    CONFIG_PATH_QEMU_TDX = $(abspath $(CONFDIR)/$(CONFIG_FILE_QEMU_TDX))
    CONFIG_PATHS += $(CONFIG_PATH_QEMU_TDX)

    SYSCONFIG_QEMU_TDX = $(abspath $(SYSCONFDIR)/$(CONFIG_FILE_QEMU_TDX))
    SYSCONFIG_PATHS_TDX += $(SYSCONFIG_QEMU_TDX)

    CONFIGS += $(CONFIG_QEMU_TDX)

    CONFIG_FILE_QEMU_SEV = configuration-qemu-sev.toml
    CONFIG_QEMU_SEV = config/$(CONFIG_FILE_QEMU_SEV)
    CONFIG_QEMU_SEV_IN = $(CONFIG_QEMU_SEV).in

    CONFIG_PATH_QEMU_SEV = $(abspath $(CONFDIR)/$(CONFIG_FILE_QEMU_SEV))
    CONFIG_PATHS += $(CONFIG_PATH_QEMU_SEV)

    SYSCONFIG_QEMU_SEV = $(abspath $(SYSCONFDIR)/$(CONFIG_FILE_QEMU_SEV))
    SYSCONFIG_PATHS_SEV += $(SYSCONFIG_QEMU_SEV)

    CONFIGS += $(CONFIG_QEMU_SEV)

    CONFIG_FILE_QEMU_SNP = configuration-qemu-snp.toml
    CONFIG_QEMU_SNP = config/$(CONFIG_FILE_QEMU_SNP)
    CONFIG_QEMU_SNP_IN = $(CONFIG_QEMU_SNP).in

    CONFIG_PATH_QEMU_SNP = $(abspath $(CONFDIR)/$(CONFIG_FILE_QEMU_SNP))
    CONFIG_PATHS += $(CONFIG_PATH_QEMU_SNP)

    SYSCONFIG_QEMU_SNP = $(abspath $(SYSCONFDIR)/$(CONFIG_FILE_QEMU_SNP))
    SYSCONFIG_PATHS_SNP += $(SYSCONFIG_QEMU_SNP)

    CONFIGS += $(CONFIG_QEMU_SNP)

    CONFIG_FILE_QEMU_NVIDIA_GPU = configuration-qemu-nvidia-gpu.toml
    CONFIG_QEMU_NVIDIA_GPU = config/$(CONFIG_FILE_QEMU_NVIDIA_GPU)
    CONFIG_QEMU_NVIDIA_GPU_IN = $(CONFIG_QEMU_NVIDIA_GPU).in

    CONFIGS += $(CONFIG_QEMU_NVIDIA_GPU)

    CONFIG_FILE_REMOTE = configuration-remote.toml
    CONFIG_REMOTE = config/$(CONFIG_FILE_REMOTE)
    CONFIG_REMOTE_IN = $(CONFIG_REMOTE).in

    CONFIG_PATH_REMOTE = $(abspath $(CONFDIR)/$(CONFIG_FILE_REMOTE))
    CONFIG_PATHS += $(CONFIG_PATH_REMOTE)

    SYSCONFIG_REMOTE = $(abspath $(SYSCONFDIR)/$(CONFIG_FILE_REMOTE))
    SYSCONFIG_PATHS += $(SYSCONFIG_REMOTE)

    CONFIGS += $(CONFIG_REMOTE)

<<<<<<< HEAD
    CONFIG_FILE_CLH_SNP = configuration-clh-snp.toml
    CONFIG_CLH_SNP = config/$(CONFIG_FILE_CLH_SNP)
    CONFIG_CLH_SNP_IN = $(CONFIG_CLH_SNP).in

    CONFIG_PATH_CLH_SNP = $(abspath $(CONFDIR)/$(CONFIG_FILE_CLH_SNP))
    CONFIG_PATHS += $(CONFIG_PATH_CLH_SNP)

    SYSCONFIG_CLH_SNP = $(abspath $(SYSCONFDIR)/$(CONFIG_FILE_CLH_SNP))
    SYSCONFIG_PATHS += $(SYSCONFIG_CLH_SNP)

    CONFIGS += $(CONFIG_CLH_SNP)
=======
    CONFIG_FILE_QEMU_SE = configuration-qemu-se.toml
    CONFIG_QEMU_SE = config/$(CONFIG_FILE_QEMU_SE)
    CONFIG_QEMU_SE_IN = $(CONFIG_QEMU_SE).in

    CONFIG_PATH_QEMU_SE = $(abspath $(CONFDIR)/$(CONFIG_FILE_QEMU_SE))
    CONFIG_PATHS += $(CONFIG_PATH_QEMU_SE)

    SYSCONFIG_QEMU_SE = $(abspath $(SYSCONFDIR)/$(CONFIG_FILE_QEMU_SE))
    SYSCONFIG_PATHS += $(SYSCONFIG_QEMU_SE)

    CONFIGS += $(CONFIG_QEMU_SE)
>>>>>>> 147d5fd7

    # qemu-specific options (all should be suffixed by "_QEMU")
    DEFBLOCKSTORAGEDRIVER_QEMU := virtio-scsi
    DEFBLOCKDEVICEAIO_QEMU := io_uring
    DEFNETWORKMODEL_QEMU := tcfilter

    KERNELTYPE = uncompressed
    KERNELNAME = $(call MAKE_KERNEL_NAME,$(KERNELTYPE))
    KERNELPATH = $(KERNELDIR)/$(KERNELNAME)

    KERNELSEVTYPE = compressed
    KERNELSEVNAME = $(call MAKE_KERNEL_SEV_NAME,$(KERNELSEVTYPE))
    KERNELSEVPATH = $(KERNELDIR)/$(KERNELSEVNAME)

    KERNELTDXTYPE = compressed
    KERNELTDXNAME = $(call MAKE_KERNEL_TDX_NAME,$(KERNELTDXTYPE))
    KERNELTDXPATH = $(KERNELDIR)/$(KERNELTDXNAME)

    KERNELSNPTYPE = compressed
    KERNELSNPNAME = $(call MAKE_KERNEL_SNP_NAME,$(KERNELSNPTYPE))
    KERNELSNPPATH = $(KERNELDIR)/$(KERNELSNPNAME)

    KERNELSENAME = kata-containers-se.img
    KERNELSEPATH = $(KERNELDIR)/$(KERNELSENAME)
endif

ifneq (,$(CLHCMD))
    KNOWN_HYPERVISORS += $(HYPERVISOR_CLH)

    CONFIG_FILE_CLH = configuration-clh.toml
    CONFIG_CLH = config/$(CONFIG_FILE_CLH)
    CONFIG_CLH_IN = $(CONFIG_CLH).in

    CONFIG_PATH_CLH = $(abspath $(CONFDIR)/$(CONFIG_FILE_CLH))
    CONFIG_PATHS += $(CONFIG_PATH_CLH)

    SYSCONFIG_CLH = $(abspath $(SYSCONFDIR)/$(CONFIG_FILE_CLH))
    SYSCONFIG_PATHS += $(SYSCONFIG_CLH)

    CONFIGS += $(CONFIG_CLH)

    # CLH-specific options (all should be suffixed by "_CLH")
    # currently, huge pages are required for virtiofsd support
    DEFNETWORKMODEL_CLH := tcfilter
    KERNELTYPE_CLH = uncompressed
    KERNEL_NAME_CLH = $(call MAKE_KERNEL_NAME,$(KERNELTYPE_CLH))
    KERNELPATH_CLH = $(KERNELDIR)/$(KERNEL_NAME_CLH)
endif

ifneq (,$(STRATOVIRTCMD))
    KNOWN_HYPERVISORS += $(HYPERVISOR_STRATOVIRT)

    CONFIG_FILE_STRATOVIRT = configuration-stratovirt.toml
    CONFIG_STRATOVIRT = config/$(CONFIG_FILE_STRATOVIRT)
    CONFIG_STRATOVIRT_IN = $(CONFIG_STRATOVIRT).in

    CONFIG_PATH_STRATOVIRT = $(abspath $(CONFDIR)/$(CONFIG_FILE_STRATOVIRT))
    CONFIG_PATHS += $(CONFIG_PATH_STRATOVIRT)

    SYSCONFIG_STRATOVIRT = $(abspath $(SYSCONFDIR)/$(CONFIG_FILE_STRATOVIRT))
    SYSCONFIG_PATHS += $(SYSCONFIG_STRATOVIRT)

    CONFIGS += $(CONFIG_STRATOVIRT)

    # stratovirt-specific options (all should be suffixed by "_STRATOVIRT")
    DEFMACHINETYPE_STRATOVIRT := microvm
    DEFBLOCKSTORAGEDRIVER_STRATOVIRT := virtio-mmio
    DEFNETWORKMODEL_STRATOVIRT := tcfilter
    DEFSTATICRESOURCEMGMT_STRATOVIRT = true
ifeq ($(ARCH),amd64)
    KERNELTYPE_STRATOVIRT = compressed
endif
ifeq ($(ARCH),arm64)
    KERNELTYPE_STRATOVIRT = uncompressed
endif
    KERNEL_NAME_STRATOVIRT = $(call MAKE_KERNEL_NAME,$(KERNELTYPE_STRATOVIRT))
    KERNELPATH_STRATOVIRT = $(KERNELDIR)/$(KERNEL_NAME_STRATOVIRT)
endif

ifneq (,$(FCCMD))
    KNOWN_HYPERVISORS += $(HYPERVISOR_FC)

    CONFIG_FILE_FC = configuration-fc.toml
    CONFIG_FC = config/$(CONFIG_FILE_FC)
    CONFIG_FC_IN = $(CONFIG_FC).in

    CONFIG_PATH_FC = $(abspath $(CONFDIR)/$(CONFIG_FILE_FC))
    CONFIG_PATHS += $(CONFIG_PATH_FC)

    SYSCONFIG_FC = $(abspath $(SYSCONFDIR)/$(CONFIG_FILE_FC))
    SYSCONFIG_PATHS += $(SYSCONFIG_FC)

    CONFIGS += $(CONFIG_FC)

    # firecracker-specific options (all should be suffixed by "_FC")
    DEFBLOCKSTORAGEDRIVER_FC := virtio-mmio
    DEFNETWORKMODEL_FC := tcfilter
    DEFSTATICRESOURCEMGMT_FC = true
    KERNELTYPE_FC = uncompressed
    KERNEL_NAME_FC = $(call MAKE_KERNEL_NAME,$(KERNELTYPE_FC))
    KERNELPATH_FC = $(KERNELDIR)/$(KERNEL_NAME_FC)
endif

ifneq (,$(ACRNCMD))
    KNOWN_HYPERVISORS += $(HYPERVISOR_ACRN)

    CONFIG_FILE_ACRN = configuration-acrn.toml
    CONFIG_ACRN = config/$(CONFIG_FILE_ACRN)
    CONFIG_ACRN_IN = $(CONFIG_ACRN).in

    CONFIG_PATH_ACRN = $(abspath $(CONFDIR)/$(CONFIG_FILE_ACRN))
    CONFIG_PATHS += $(CONFIG_PATH_ACRN)

    SYSCONFIG_ACRN = $(abspath $(SYSCONFDIR)/$(CONFIG_FILE_ACRN))
    SYSCONFIG_PATHS += $(SYSCONFIG_ACRN)

    CONFIGS += $(CONFIG_ACRN)

    # acrn-specific options (all should be suffixed by "_ACRN")
    DEFMAXVCPUS_ACRN := 1
    DEFBLOCKSTORAGEDRIVER_ACRN := virtio-blk
    DEFNETWORKMODEL_ACRN := macvtap
    KERNELTYPE_ACRN = compressed
    KERNEL_NAME_ACRN = $(call MAKE_KERNEL_NAME,$(KERNELTYPE_ACRN))
    KERNELPATH_ACRN = $(KERNELDIR)/$(KERNEL_NAME_ACRN)
endif

ifeq (,$(KNOWN_HYPERVISORS))
    $(error "ERROR: No hypervisors known for architecture $(ARCH) (looked for: $(HYPERVISORS))")
endif

ifeq (,$(findstring $(DEFAULT_HYPERVISOR),$(HYPERVISORS)))
    $(error "ERROR: Invalid default hypervisor: '$(DEFAULT_HYPERVISOR)'")
endif

ifeq (,$(findstring $(DEFAULT_HYPERVISOR),$(KNOWN_HYPERVISORS)))
    $(error "ERROR: Default hypervisor '$(DEFAULT_HYPERVISOR)' not known for architecture $(ARCH)")
endif

ifeq ($(DEFAULT_HYPERVISOR),$(HYPERVISOR_QEMU))
    DEFAULT_HYPERVISOR_CONFIG = $(CONFIG_FILE_QEMU)
endif

ifeq ($(DEFAULT_HYPERVISOR),$(HYPERVISOR_QEMU_VIRTIOFS))
    DEFAULT_HYPERVISOR_CONFIG = $(CONFIG_FILE_QEMU_VIRTIOFS)
endif

ifeq ($(DEFAULT_HYPERVISOR),$(HYPERVISOR_FC))
    DEFAULT_HYPERVISOR_CONFIG = $(CONFIG_FILE_FC)
endif

ifeq ($(DEFAULT_HYPERVISOR),$(HYPERVISOR_ACRN))
    DEFAULT_HYPERVISOR_CONFIG = $(CONFIG_FILE_ACRN)
endif

ifeq ($(DEFAULT_HYPERVISOR),$(HYPERVISOR_CLH))
    DEFAULT_HYPERVISOR_CONFIG = $(CONFIG_FILE_CLH)
endif

CONFDIR := $(DEFAULTSDIR)/$(PROJECT_DIR)
SYSCONFDIR := $(SYSCONFDIR)/$(PROJECT_DIR)

# Main configuration file location for stateless systems
CONFIG_PATH := $(abspath $(CONFDIR)/$(CONFIG_FILE))

# Secondary configuration file location. Note that this takes precedence
# over CONFIG_PATH.
SYSCONFIG := $(abspath $(SYSCONFDIR)/$(CONFIG_FILE))

SHAREDIR := $(SHAREDIR)

# list of variables the user may wish to override
USER_VARS += ARCH
USER_VARS += BINDIR
USER_VARS += CONFIG_ACRN_IN
USER_VARS += CONFIG_CLH_IN
USER_VARS += CONFIG_FC_IN
USER_VARS += CONFIG_STRATOVIRT_IN
USER_VARS += CONFIG_PATH
USER_VARS += CONFIG_QEMU_IN
USER_VARS += CONFIG_REMOTE_IN
USER_VARS += DESTDIR
USER_VARS += DEFAULT_HYPERVISOR
USER_VARS += ACRNCMD
USER_VARS += ACRNCTLCMD
USER_VARS += ACRNPATH
USER_VARS += ACRNVALIDHYPERVISORPATHS
USER_VARS += ACRNCTLPATH
USER_VARS += ACRNVALIDCTLPATHS
USER_VARS += CLHPATH
USER_VARS += CLHVALIDHYPERVISORPATHS
USER_VARS += CLHSNPCMD
USER_VARS += CLHSNPPATH
USER_VARS += CLHSNPVALIDHYPERVISORPATHS
USER_VARS += FIRMWAREPATH_CLH
USER_VARS += FCCMD
USER_VARS += FCPATH
USER_VARS += FCVALIDHYPERVISORPATHS
USER_VARS += FCJAILERPATH
USER_VARS += FCVALIDJAILERPATHS
USER_VARS += STRATOVIRTPATH
USER_VARS += STRATOVIRTVALIDHYPERVISORPATHS
USER_VARS += SYSCONFIG
USER_VARS += IMAGENAME
USER_VARS += IMAGETDXNAME
USER_VARS += IMAGEPATH
USER_VARS += IMAGETDXPATH
USER_VARS += INITRDNAME
USER_VARS += INITRDSEVNAME
USER_VARS += IGVMNAME
USER_VARS += INITRDPATH
USER_VARS += INITRDSEVPATH
USER_VARS += IGVMPATH
USER_VARS += DEFROOTFSTYPE
USER_VARS += MACHINETYPE
USER_VARS += KERNELDIR
USER_VARS += KERNELTYPE
USER_VARS += KERNELTYPE_FC
USER_VARS += KERNELTYPE_ACRN
USER_VARS += KERNELTYPE_CLH
USER_VARS += KERNELPATH_ACRN
USER_VARS += KERNELPATH
USER_VARS += KERNELSEVPATH
USER_VARS += KERNELTDXPATH
USER_VARS += KERNELSNPPATH
USER_VARS += KERNELSEPATH
USER_VARS += KERNELPATH_CLH
USER_VARS += KERNELPATH_FC
USER_VARS += KERNELPATH_STRATOVIRT
USER_VARS += KERNELVIRTIOFSPATH
USER_VARS += FIRMWAREPATH
USER_VARS += FIRMWARESEVPATH
USER_VARS += FIRMWARETDVFPATH
USER_VARS += FIRMWAREVOLUMEPATH
USER_VARS += FIRMWARETDVFVOLUMEPATH
USER_VARS += FIRMWARESNPPATH
USER_VARS += MACHINEACCELERATORS
USER_VARS += CPUFEATURES
USER_VARS += TDXCPUFEATURES
USER_VARS += DEFMACHINETYPE_CLH
USER_VARS += DEFMACHINETYPE_STRATOVIRT
USER_VARS += KERNELPARAMS
USER_VARS += KERNELTDXPARAMS
USER_VARS += LIBEXECDIR
USER_VARS += LOCALSTATEDIR
USER_VARS += PKGDATADIR
USER_VARS += PKGLIBEXECDIR
USER_VARS += PKGRUNDIR
USER_VARS += PREFIX
USER_VARS += PROJECT_BUG_URL
USER_VARS += PROJECT_NAME
USER_VARS += PROJECT_ORG
USER_VARS += PROJECT_PREFIX
USER_VARS += PROJECT_TAG
USER_VARS += PROJECT_TYPE
USER_VARS += PROJECT_URL
USER_VARS += QEMUBINDIR
USER_VARS += QEMUCMD
USER_VARS += QEMUTDXCMD
USER_VARS += QEMUSNPCMD
USER_VARS += QEMUPATH
USER_VARS += QEMUTDXPATH
USER_VARS += QEMUSNPPATH
USER_VARS += QEMUVALIDHYPERVISORPATHS
USER_VARS += QEMUTDXVALIDHYPERVISORPATHS
USER_VARS += QEMUSNPVALIDHYPERVISORPATHS
USER_VARS += QEMUVIRTIOFSCMD
USER_VARS += QEMUVIRTIOFSPATH
USER_VARS += RUNTIME_NAME
USER_VARS += SHAREDIR
USER_VARS += SYSCONFDIR
USER_VARS += DEFVCPUS
USER_VARS += DEFMAXVCPUS
USER_VARS += DEFMAXVCPUS_ACRN
USER_VARS += DEFMEMSZ
USER_VARS += DEFMEMSLOTS
USER_VARS += DEFMAXMEMSZ
USER_VARS += DEFBRIDGES
USER_VARS += DEFNETWORKMODEL_ACRN
USER_VARS += DEFNETWORKMODEL_CLH
USER_VARS += DEFNETWORKMODEL_FC
USER_VARS += DEFNETWORKMODEL_QEMU
USER_VARS += DEFNETWORKMODEL_STRATOVIRT
USER_VARS += DEFDISABLEGUESTEMPTYDIR
USER_VARS += DEFDISABLEGUESTSECCOMP
USER_VARS += DEFDISABLESELINUX
USER_VARS += DEFDISABLEGUESTSELINUX
USER_VARS += DEFGUESTSELINUXLABEL
USER_VARS += DEFAULTEXPFEATURES
USER_VARS += DEFDISABLEBLOCK
USER_VARS += DEFBLOCKSTORAGEDRIVER_ACRN
USER_VARS += DEFBLOCKSTORAGEDRIVER_FC
USER_VARS += DEFBLOCKSTORAGEDRIVER_QEMU
USER_VARS += DEFBLOCKSTORAGEDRIVER_STRATOVIRT
USER_VARS += DEFBLOCKDEVICEAIO_QEMU
USER_VARS += DEFSHAREDFS_CLH_VIRTIOFS
USER_VARS += DEFSHAREDFS_QEMU_VIRTIOFS
USER_VARS += DEFSHAREDFS_STRATOVIRT_VIRTIOFS
USER_VARS += DEFSHAREDFS_CLH_SNP_VIRTIOFS
USER_VARS += DEFSHAREDFS_QEMU_TDX_VIRTIOFS
USER_VARS += DEFSHAREDFS_QEMU_SEV_VIRTIOFS
USER_VARS += DEFSHAREDFS_QEMU_SNP_VIRTIOFS
USER_VARS += DEFVIRTIOFSDAEMON
USER_VARS += DEFVALIDVIRTIOFSDAEMONPATHS
USER_VARS += DEFVIRTIOFSCACHESIZE
USER_VARS += DEFVIRTIOFSCACHE
USER_VARS += DEFVIRTIOFSQUEUESIZE
USER_VARS += DEFVIRTIOFSEXTRAARGS
USER_VARS += DEFENABLEANNOTATIONS
USER_VARS += DEFENABLEIOTHREADS
USER_VARS += DEFSECCOMPSANDBOXPARAM
USER_VARS += DEFENABLEVHOSTUSERSTORE
USER_VARS += DEFVHOSTUSERSTOREPATH
USER_VARS += DEFVALIDVHOSTUSERSTOREPATHS
USER_VARS += DEFFILEMEMBACKEND
USER_VARS += DEFVALIDFILEMEMBACKENDS
USER_VARS += DEFMSIZE9P
USER_VARS += DEFENTROPYSOURCE
USER_VARS += DEFVALIDENTROPYSOURCES
USER_VARS += DEFSANDBOXCGROUPONLY
USER_VARS += DEFSTATICRESOURCEMGMT
USER_VARS += DEFSTATICRESOURCEMGMT_CLH
USER_VARS += DEFSTATICRESOURCEMGMT_FC
USER_VARS += DEFSTATICRESOURCEMGMT_STRATOVIRT
USER_VARS += DEFSTATICRESOURCEMGMT_TEE
USER_VARS += DEFSTATICSANDBOXWORKLOADMEM
USER_VARS += DEFBINDMOUNTS
USER_VARS += DEFSERVICEOFFLOAD
USER_VARS += DEFVFIOMODE
USER_VARS += BUILDFLAGS
USER_VARS += DEFSNPGUESTPOLICY
USER_VARS += DEFSNPGUEST


V              = @
Q              = $(V:1=)
QUIET_BUILD    = $(Q:@=@echo    '     BUILD    '$@;)
QUIET_CHECK    = $(Q:@=@echo    '     CHECK    '$@;)
QUIET_CLEAN    = $(Q:@=@echo    '     CLEAN    '$@;)
QUIET_GENERATE = $(Q:@=@echo    '     GENERATE '$@;)
QUIET_INST     = $(Q:@=@echo    '     INSTALL  '$@;)
QUIET_TEST     = $(Q:@=@echo    '     TEST     '$@;)

BUILDTAGS :=

# go build common flags
BUILDFLAGS := -buildmode=pie -mod=vendor ${BUILDTAGS}

# whether stipping the binary
ifeq ($(STRIP),yes)
       KATA_LDFLAGS = -w -s
endif

ifeq ($(ARCH),s390x)
    KATA_LDFLAGS += -extldflags=-Wl,--s390-pgste
endif

# Return non-empty string if specified directory exists
define DIR_EXISTS
$(shell test -d $(1) && echo "$(1)")
endef

# $1: name of architecture to display
define SHOW_ARCH
  $(shell printf "\\t%s%s\\\n" "$(1)" $(if $(filter $(ARCH),$(1))," (default)",""))
endef

all: runtime containerd-shim-v2 monitor

# Targets that depend on .git-commit can use $(shell git rev-parse HEAD) to get a
# git revision string.  They will only be rebuilt if the revision string
# actually changes.
.PHONY: .git-commit.tmp
.git-commit: .git-commit.tmp
	@cmp $< $@ >/dev/null 2>&1 || cp $< $@
.git-commit.tmp:
	@echo -n "$$(git rev-parse HEAD 2>/dev/null)" >$@
	@test -n "$$(git status --porcelain --untracked-files=no)" && echo -n "-dirty" >>$@ || true

containerd-shim-v2: $(SHIMV2_OUTPUT)

monitor: $(MONITOR_OUTPUT)

runtime: $(RUNTIME_OUTPUT) $(CONFIGS)
.DEFAULT: default

build: all

#Install an executable file
# params:
# $1 : file to install
# $2 : directory path where file will be installed
define INSTALL_EXEC
	install -D $1 $(DESTDIR)$2/$(notdir $1);
endef

# Install a configuration file
# params:
# $1 : file to install
# $2 : directory path where file will be installed
define INSTALL_CONFIG
	install --mode 0644 -D $1 $(DESTDIR)$2/$(notdir $1);
endef

# Returns the name of the kernel file to use based on the provided KERNELTYPE.
# $1 : KERNELTYPE (compressed or uncompressed)
define MAKE_KERNEL_NAME
$(if $(findstring uncompressed,$1),vmlinux.container,vmlinuz.container)
endef

define MAKE_KERNEL_VIRTIOFS_NAME
$(if $(findstring uncompressed,$1),vmlinux-virtiofs.container,vmlinuz-virtiofs.container)
endef

define MAKE_KERNEL_SEV_NAME
$(if $(findstring uncompressed,$1),vmlinux-sev.container,vmlinuz-sev.container)
endef

define MAKE_KERNEL_TDX_NAME
$(if $(findstring uncompressed,$1),vmlinux-tdx.container,vmlinuz-tdx.container)
endef

# SNP configuration uses the SEV kernel
define MAKE_KERNEL_SNP_NAME
$(if $(findstring uncompressed,$1),vmlinux-sev.container,vmlinuz-sev.container)
endef

GENERATED_FILES += pkg/katautils/config-settings.go

$(RUNTIME_OUTPUT): $(SOURCES) $(GENERATED_FILES) $(MAKEFILE_LIST) | show-summary
	$(QUIET_BUILD)(cd $(RUNTIME_DIR) && go build -ldflags "$(KATA_LDFLAGS)" $(BUILDFLAGS) -o $@ .)

$(SHIMV2_OUTPUT): $(SOURCES) $(GENERATED_FILES) $(MAKEFILE_LIST)
	$(QUIET_BUILD)(cd $(SHIMV2_DIR)/ && go build -ldflags "$(KATA_LDFLAGS)" $(BUILDFLAGS) -o $@ .)

$(MONITOR_OUTPUT): $(SOURCES) $(GENERATED_FILES) $(MAKEFILE_LIST) .git-commit
	$(QUIET_BUILD)(cd $(MONITOR_DIR)/ && go build \
		--ldflags "-X main.GitCommit=$(shell git rev-parse HEAD)" $(BUILDFLAGS) -o $@ .)

.PHONY: \
	check \
	coverage \
	default \
	install \
	lint \
	pre-commit \
	show-header \
	show-summary \
	show-variables \
	vendor

$(TARGET).coverage: $(SOURCES) $(GENERATED_FILES) $(MAKEFILE_LIST)
	$(QUIET_TEST)go test -o $@ -covermode count

GENERATED_FILES += $(CONFIGS)

$(GENERATED_FILES): %: %.in $(MAKEFILE_LIST) VERSION .git-commit
	$(QUIET_GENERATE)$(SED) \
		-e "s|@COMMIT@|$(shell git rev-parse HEAD)|g" \
		$(foreach v,$(GENERATED_VARS),-e "s|@$v@|$($v)|g") \
		$< > $@

generate-config: $(CONFIGS)

test: hook go-test

hook:
	make -C pkg/katautils/mockhook

go-test: $(GENERATED_FILES)
	go clean -testcache
	$(QUIET_TEST)./go-test.sh

fast-test: $(GENERATED_FILES)
	go clean -testcache
	for s in $$(go list ./...); do if ! go test -failfast -v -mod=vendor -p 1 $$s; then break; fi; done

GOLANGCI_LINT_FILE := ../../../tests/.ci/.golangci.yml
GOLANGCI_LINT_NAME = golangci-lint
GOLANGCI_LINT_CMD := $(shell command -v $(GOLANGCI_LINT_NAME) 2>/dev/null)
lint: all
	if [ -z $(GOLANGCI_LINT_CMD) ] ; \
	then \
		echo "ERROR: command $(GOLANGCI_LINT_NAME) not found. Please install it first." >&2; exit 1; \
	fi

	if [ -f $(GOLANGCI_LINT_FILE) ] ; \
	then \
		echo "running $(GOLANGCI_LINT_NAME)..."; \
		$(GOLANGCI_LINT_NAME) run -c $(GOLANGCI_LINT_FILE) ; \
	else \
		echo "ERROR: file $(GOLANGCI_LINT_FILE) not found. You should clone https://github.com/kata-containers/tests to run $(GOLANGCI_LINT_NAME) locally." >&2; exit 1; \
	fi;

pre-commit: lint fast-test

coverage:
	go test -v -mod=vendor -covermode=atomic -coverprofile=coverage.txt ./...
	go tool cover -html=coverage.txt -o coverage.html

install: all install-runtime install-containerd-shim-v2 install-monitor

install-bin: $(BINLIST)
	$(QUIET_INST)$(foreach f,$(BINLIST),$(call INSTALL_EXEC,$f,$(BINDIR)))

install-runtime: runtime install-scripts install-completions install-configs install-bin

install-containerd-shim-v2: $(SHIMV2_OUTPUT)
	$(QUIET_INST)$(call INSTALL_EXEC,$<,$(BINDIR))

install-monitor: $(MONITOR)
	$(QUIET_INST)$(call INSTALL_EXEC,$<,$(BINDIR))

install-bin-libexec: $(BINLIBEXECLIST)
	$(QUIET_INST)$(foreach f,$(BINLIBEXECLIST),$(call INSTALL_EXEC,$f,$(PKGLIBEXECDIR)))

install-configs: $(CONFIGS)
	$(QUIET_INST)$(foreach f,$(CONFIGS),$(call INSTALL_CONFIG,$f,$(dir $(CONFIG_PATH))))
	$(QUIET_INST)ln -sf $(DEFAULT_HYPERVISOR_CONFIG) $(DESTDIR)/$(CONFIG_PATH)

install-scripts: $(SCRIPTS)
	$(QUIET_INST)$(foreach f,$(SCRIPTS),$(call INSTALL_EXEC,$f,$(SCRIPTS_DIR)))

install-completions:
	$(QUIET_INST)install --mode 0644 -D  $(BASH_COMPLETIONS) $(DESTDIR)/$(BASH_COMPLETIONSDIR)/$(notdir $(BASH_COMPLETIONS));

handle_vendor:
	go mod tidy
	go mod vendor
	go mod verify

vendor: handle_vendor
	./hack/tree_status.sh

static-checks-build: $(GENERATED_FILES)

clean: clean-generated-files
	$(QUIET_CLEAN)rm -f \
		$(MONITOR) \
		$(SHIMV2) \
		$(TARGET) \
		.git-commit .git-commit.tmp

clean-generated-files:
	$(QUIET_CLEAN)rm -f $(GENERATED_FILES)

show-usage: show-header
	@printf "• Overview:\n"
	@printf "\n"
	@printf "\tTo build $(TARGET), just run, \"make\".\n"
	@printf "\n"
	@printf "\tFor a verbose build, run \"make V=1\".\n"
	@printf "\n"
	@printf "• Additional targets:\n"
	@printf "\n"
	@printf "\tbuild                      : standard build (build everything).\n"
	@printf "\ttest                       : run tests.\n"
	@printf "\tpre-commit                 : run $(GOLANGCI_LINT_NAME) and tests locally.\n"
	@printf "\tlint                       : run $(GOLANGCI_LINT_NAME).\n"
	@printf "\tfast-test                  : run tests with failfast option.\n"
	@printf "\tcheck                      : run code checks.\n"
	@printf "\tclean                      : remove built files.\n"
	@printf "\tclean-generated-files      : remove generated files.\n"
	@printf "\tcontainerd-shim-v2         : only build containerd shim v2.\n"
	@printf "\tcoverage                   : run coverage tests.\n"
	@printf "\tdefault                    : same as 'make build' (or just 'make').\n"
	@printf "\tgenerate-config            : create configuration file.\n"
	@printf "\tinstall                    : install everything.\n"
	@printf "\tinstall-containerd-shim-v2 : only install containerd shim v2 files.\n"
	@printf "\tinstall-runtime            : only install runtime files.\n"
	@printf "\truntime                    : only build runtime.\n"
	@printf "\tshow-arches                : show supported architectures (ARCH variable values).\n"
	@printf "\tshow-summary               : show install locations.\n"
	@printf "\n"

handle_help: show-usage show-summary show-variables show-footer

usage: handle_help
help: handle_help

show-variables:
	@printf "• Variables affecting the build:\n\n"
	@printf \
          "$(foreach v,$(sort $(USER_VARS)),$(shell printf "\\t$(v)='$($(v))'\\\n"))"
	@printf "\n"

show-header: .git-commit
	@printf "%s - version %s (commit %s)\n\n" $(TARGET) $(VERSION) $(shell git rev-parse HEAD)

show-arches: show-header
	@printf "Supported architectures (possible values for ARCH variable):\n\n"
	@printf \
		"$(foreach v,$(ALL_ARCHES),$(call SHOW_ARCH,$(v)))\n"

show-footer:
	@printf "• Project:\n"
	@printf "\tHome: $(PROJECT_URL)\n"
	@printf "\tBugs: $(PROJECT_BUG_URL)\n\n"

show-summary: show-header
ifneq (,$(golang_version_raw))
	@printf "• architecture:\n"
	@printf "\tHost: $(HOST_ARCH)\n"
	@printf "\tgolang: $(GOARCH)\n"
	@printf "\tBuild: $(ARCH)\n"
	@printf "\n"
	@printf "• golang:\n"
	@printf "\t"
	@go version
else
	@printf "• No GO command or GOPATH not set:\n"
	@printf "\tCan only install prebuilt binaries\n"
endif
	@printf "\n"
	@printf "• hypervisors:\n"
	@printf "\tDefault: $(DEFAULT_HYPERVISOR)\n"
	@printf "\tKnown: $(sort $(HYPERVISORS))\n"
	@printf "\tAvailable for this architecture: $(sort $(KNOWN_HYPERVISORS))\n"
	@printf "\n"
	@printf "• Summary:\n"
	@printf "\n"
	@printf "\tdestination install path (DESTDIR) : %s\n" $(abspath $(DESTDIR))
	@printf "\tbinary installation path (BINDIR) : %s\n" $(abspath $(BINDIR))
	@printf "\tbinaries to install :\n"
	@printf \
          "$(foreach b,$(sort $(BINLIST)),$(shell printf "\\t - $(abspath $(DESTDIR)/$(BINDIR)/$(b))\\\n"))"
	@printf \
          "$(foreach b,$(sort $(SHIMV2)),$(shell printf "\\t - $(abspath $(DESTDIR)/$(BINDIR)/$(b))\\\n"))"
	@printf \
          "$(foreach b,$(sort $(MONITOR)),$(shell printf "\\t - $(abspath $(DESTDIR)/$(BINDIR)/$(b))\\\n"))"
	@printf \
          "$(foreach b,$(sort $(BINLIBEXECLIST)),$(shell printf "\\t - $(abspath $(DESTDIR)/$(PKGLIBEXECDIR)/$(b))\\\n"))"
	@printf \
          "$(foreach s,$(sort $(SCRIPTS)),$(shell printf "\\t - $(abspath $(DESTDIR)/$(BINDIR)/$(s))\\\n"))"
	@printf "\tconfigs to install (CONFIGS) :\n"
	@printf \
	  "$(foreach c,$(sort $(CONFIGS)),$(shell printf "\\t - $(c)\\\n"))"
	@printf "\tinstall paths (CONFIG_PATHS) :\n"
	@printf \
	  "$(foreach c,$(sort $(CONFIG_PATHS)),$(shell printf "\\t - $(c)\\\n"))"
	@printf "\talternate config paths (SYSCONFIG_PATHS) : %s\n"
	@printf \
	  "$(foreach c,$(sort $(SYSCONFIG_PATHS)),$(shell printf "\\t - $(c)\\\n"))"

	@printf "\tdefault install path for $(DEFAULT_HYPERVISOR) (CONFIG_PATH) : %s\n" $(abspath $(CONFIG_PATH))
	@printf "\tdefault alternate config path (SYSCONFIG) : %s\n" $(abspath $(SYSCONFIG))
ifneq (,$(findstring $(HYPERVISOR_QEMU),$(KNOWN_HYPERVISORS)))
	@printf "\t$(HYPERVISOR_QEMU) hypervisor path (QEMUPATH) : %s\n" $(abspath $(QEMUPATH))
endif
ifneq (,$(findstring $(HYPERVISOR_QEMU_VIRTIOFS),$(KNOWN_HYPERVISORS)))
	@printf "\t$(HYPERVISOR_QEMU_VIRTIOFS) hypervisor path (QEMUVIRTIOFSPATH) : %s\n" $(abspath $(QEMUVIRTIOFSPATH))
endif
ifneq (,$(findstring $(HYPERVISOR_CLH),$(KNOWN_HYPERVISORS)))
	@printf "\t$(HYPERVISOR_CLH) hypervisor path (CLHPATH) : %s\n" $(abspath $(CLHPATH))
endif
ifneq (,$(findstring $(HYPERVISOR_FC),$(KNOWN_HYPERVISORS)))
	@printf "\t$(HYPERVISOR_FC) hypervisor path (FCPATH) : %s\n" $(abspath $(FCPATH))
endif
ifneq (,$(findstring $(HYPERVISOR_ACRN),$(KNOWN_HYPERVISORS)))
	@printf "\t$(HYPERVISOR_ACRN) hypervisor path (ACRNPATH) : %s\n" $(abspath $(ACRNPATH))
endif
ifneq (,$(findstring $(HYPERVISOR_STRATOVIRT),$(KNOWN_HYPERVISORS)))
	@printf "\t$(HYPERVISOR_STRATOVIRT) hypervisor path (STRATOVIRTPATH) : %s\n" $(abspath $(STRATOVIRTPATH))
endif
	@printf "\tassets path (PKGDATADIR) : %s\n" $(abspath $(PKGDATADIR))
	@printf "\tshim path (PKGLIBEXECDIR) : %s\n" $(abspath $(PKGLIBEXECDIR))
	@printf "\n"<|MERGE_RESOLUTION|>--- conflicted
+++ resolved
@@ -373,7 +373,6 @@
 
     CONFIGS += $(CONFIG_REMOTE)
 
-<<<<<<< HEAD
     CONFIG_FILE_CLH_SNP = configuration-clh-snp.toml
     CONFIG_CLH_SNP = config/$(CONFIG_FILE_CLH_SNP)
     CONFIG_CLH_SNP_IN = $(CONFIG_CLH_SNP).in
@@ -385,7 +384,7 @@
     SYSCONFIG_PATHS += $(SYSCONFIG_CLH_SNP)
 
     CONFIGS += $(CONFIG_CLH_SNP)
-=======
+
     CONFIG_FILE_QEMU_SE = configuration-qemu-se.toml
     CONFIG_QEMU_SE = config/$(CONFIG_FILE_QEMU_SE)
     CONFIG_QEMU_SE_IN = $(CONFIG_QEMU_SE).in
@@ -397,7 +396,6 @@
     SYSCONFIG_PATHS += $(SYSCONFIG_QEMU_SE)
 
     CONFIGS += $(CONFIG_QEMU_SE)
->>>>>>> 147d5fd7
 
     # qemu-specific options (all should be suffixed by "_QEMU")
     DEFBLOCKSTORAGEDRIVER_QEMU := virtio-scsi
