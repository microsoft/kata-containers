--- conflicted
+++ resolved
@@ -99,16 +99,8 @@
 	nvdimmCount int
 	// if in memory dump progress
 	memoryDumpFlag sync.Mutex
-<<<<<<< HEAD
 	stopped        bool
-=======
-
-	nvdimmCount int
-
-	stopped bool
-
 	mu sync.Mutex
->>>>>>> 6e2d39c5
 }
 
 const (
