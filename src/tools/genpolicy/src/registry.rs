// Copyright (c) 2023 Microsoft Corporation
//
// SPDX-License-Identifier: Apache-2.0
//

// Allow Docker image config field names.
#![allow(non_snake_case)]
use crate::policy;
<<<<<<< HEAD
=======
use crate::verity;

>>>>>>> afef0832
use anyhow::{anyhow, Result};
use containerd_client::services::v1::GetImageRequest;
use containerd_client::with_namespace;
use log::warn;
use log::{debug, info, LevelFilter};
use serde::{Deserialize, Serialize};
use sha2::{digest::typenum::Unsigned, digest::OutputSizeUser, Sha256};
use std::{io, io::Seek, io::Write, path::Path};
use tokio::{fs, io::AsyncWriteExt};
use k8s_cri::v1::image_service_client::ImageServiceClient;
use std::{collections::HashMap,};
use std::convert::TryFrom;
use tokio::net::UnixStream;
use tonic::transport::{Channel, Endpoint, Uri};
use tower::service_fn;
use tonic::Request;

/// Container image properties obtained from an OCI repository.
#[derive(Clone, Debug, Default)]
pub struct Container {
    config_layer: DockerConfigLayer,
    image_layers: Vec<ImageLayer>,
}

/// Image config layer properties.
#[derive(Clone, Debug, Default, Deserialize, Serialize)]
struct DockerConfigLayer {
    architecture: String,
    config: DockerImageConfig,
    rootfs: DockerRootfs,
}

/// Image config properties.
#[derive(Clone, Debug, Default, Deserialize, Serialize)]
struct DockerImageConfig {
    User: Option<String>,
    Tty: Option<bool>,
    Env: Vec<String>,
    Cmd: Option<Vec<String>>,
    WorkingDir: Option<String>,
    Entrypoint: Option<Vec<String>>,
}

/// Container rootfs information.
#[derive(Clone, Debug, Default, Deserialize, Serialize)]
struct DockerRootfs {
    r#type: String,
    diff_ids: Vec<String>,
}

/// This application's image layer properties.
#[derive(Clone, Debug)]
pub struct ImageLayer {
    pub diff_id: String,
    pub verity_hash: String,
}

impl Container {
    pub async fn new(use_cached_files: bool, image: &str) -> Result<Self> {
        info!("============================================");
        info!("Pulling image and layers for {:?}", image);

        let containerd_socket_path = "/var/run/containerd/containerd.sock";

        pull_image(image.to_string(), containerd_socket_path.to_string()).await?;
        let manifest = get_image_manifest(image.to_string(), containerd_socket_path.to_string()).await.unwrap();

        let config_layer = get_config_layer(image.to_string(), containerd_socket_path.to_string()).await.unwrap();
                    
        let image_layers = get_image_layers(
            use_cached_files,
            &image,
            &manifest,
            &config_layer,
        )
        .await
        .unwrap();

        Ok(Container {
            config_layer,
            image_layers})
    }

    // Convert Docker image config to policy data.
    pub fn get_process(
        &self,
        process: &mut policy::KataProcess,
        yaml_has_command: bool,
        yaml_has_args: bool,
    ) {
        debug!("Getting process field from docker config layer...");
        let docker_config = &self.config_layer.config;

        if let Some(image_user) = &docker_config.User {
            if !image_user.is_empty() {
                debug!("Splitting Docker config user = {:?}", image_user);
                let user: Vec<&str> = image_user.split(':').collect();
                if !user.is_empty() {
                    debug!("Parsing uid from user[0] = {}", &user[0]);
                    match user[0].parse() {
                        Ok(id) => process.User.UID = id,
                        Err(e) => {
                            // "image: prom/prometheus" has user = "nobody", but
                            // process.User.UID is an u32 value.
                            warn!(
                                "Failed to parse {} as u32, using uid = 0 - error {e}",
                                &user[0]
                            );
                            process.User.UID = 0;
                        }
                    }
                }
                if user.len() > 1 {
                    debug!("Parsing gid from user[1] = {:?}", user[1]);
                    process.User.GID = user[1].parse().unwrap();
                }
            }
        }

        if let Some(terminal) = docker_config.Tty {
            process.Terminal = terminal;
        } else {
            process.Terminal = false;
        }

        for env in &docker_config.Env {
            process.Env.push(env.clone());
        }

        let policy_args = &mut process.Args;
        debug!("Already existing policy args: {:?}", policy_args);

        if let Some(entry_points) = &docker_config.Entrypoint {
            debug!("Image Entrypoint: {:?}", entry_points);
            if !yaml_has_command {
                debug!("Inserting Entrypoint into policy args");

                let mut reversed_entry_points = entry_points.clone();
                reversed_entry_points.reverse();

                for entry_point in reversed_entry_points {
                    policy_args.insert(0, entry_point.clone());
                }
            } else {
                debug!("Ignoring image Entrypoint because YAML specified the container command");
            }
        } else {
            debug!("No image Entrypoint");
        }

        debug!("Updated policy args: {:?}", policy_args);

        if yaml_has_command {
            debug!("Ignoring image Cmd because YAML specified the container command");
        } else if yaml_has_args {
            debug!("Ignoring image Cmd because YAML specified the container args");
        } else if let Some(commands) = &docker_config.Cmd {
            debug!("Adding to policy args the image Cmd: {:?}", commands);

            for cmd in commands {
                policy_args.push(cmd.clone());
            }
        } else {
            debug!("Image Cmd field is not present");
        }

        debug!("Updated policy args: {:?}", policy_args);

        if let Some(working_dir) = &docker_config.WorkingDir {
            if !working_dir.is_empty() {
                process.Cwd = working_dir.clone();
            }
        }

        debug!("get_process succeeded.");
    }

    pub fn get_image_layers(&self) -> Vec<ImageLayer> {
        self.image_layers.clone()
    }
}

async fn get_config_layer(image_ref: String, socket_path: String) ->  Result<DockerConfigLayer, Box<dyn std::error::Error>>{
    
    let socket = socket_path.clone(); // todo: figure out how not to clone everything to get it working
    let channel = Endpoint::try_from("http://[::]")
        .unwrap()
        .connect_with_connector(service_fn(move |_: Uri| UnixStream::connect(socket.clone())))
        .await
        .expect("Could not create client.");

    let mut client = ImageServiceClient::new(channel);

    let req =   k8s_cri::v1::ImageStatusRequest {
        image: Some(k8s_cri::v1::ImageSpec {
            image: image_ref,
            annotations: HashMap::new(),
        }),
        verbose: true
    };

    let resp = client.image_status(req).await?;
    let image_layers = resp.into_inner();

    let status_info: serde_json::Value = serde_json::from_str(image_layers.info.get("info").unwrap())?;
    let image_spec = status_info["imageSpec"].as_object().unwrap();
    let docker_config_layer: DockerConfigLayer = serde_json::from_value(serde_json::to_value(image_spec)?).unwrap();

    Ok(docker_config_layer)
}

pub async fn pull_image(image_ref: String, socket_path: String) ->  Result<(), anyhow::Error>{
    let socket = socket_path.clone(); // todo: figure out how not to have to clone everything just to get it working
    let channel = Endpoint::try_from("http://[::]")
        .unwrap()
        .connect_with_connector(service_fn(move |_: Uri| UnixStream::connect(socket.clone())))
        .await
        .expect("Could not create client.");

    let mut client = ImageServiceClient::new(channel);

    let req =   k8s_cri::v1::PullImageRequest {
        image: Some(k8s_cri::v1::ImageSpec {
            image: image_ref.clone(),
            annotations: HashMap::new(),
        }),
        auth: None,
        sandbox_config: None,
    };

    let resp = client.pull_image(req).await?;

    println!("pull image response: {:?}\n", resp);
    Err(anyhow!("Unable to get image manifest"))
}

async fn get_image_manifest (image_ref: String, socket_path: String) ->  Result<serde_json::Value, anyhow::Error>{
    let client = match containerd_client::Client::from_path(socket_path).await {
        Ok(c) => {
            c
        },
        Err(e) => {
            return Err(anyhow!("Failed to connect to containerd: {e:?}"));
        }
    };

    let mut imageChannel = client.images();

    let req = GetImageRequest{
        name: image_ref.clone()
    };
    let req = with_namespace!(req, "k8s.io");
    let resp = imageChannel.get(req).await?;

    let image_digest = resp.into_inner().image.unwrap().target.clone().unwrap().digest.to_string();
    println!("image digest used to query layers: {:?}\n", image_digest);

    let req = containerd_client::services::v1::ReadContentRequest {
        digest: image_digest.to_string(),
        offset: 0,
        size: 0,
    };
    let req = with_namespace!(req, "k8s.io");
    let mut c = client.content();
    let resp = c.read(req).await?;
    let mut stream = resp.into_inner();

    while let Some(chunk) = stream.message().await? {
        if chunk.offset < 0 {
            print!("oop")
        }
        else {
            let manifest: serde_json::Value = serde_json::from_slice(&chunk.data)?;
            return Ok(manifest);
        }
    }
    Err(anyhow!("Unable to get image manifest"))
}

async fn get_image_layers(
    use_cached_files: bool,
    reference: &str,
    manifest: &serde_json::Value,
    config_layer: &DockerConfigLayer,
) -> Result<Vec<ImageLayer>> {
    let mut layer_index = 0;
    let mut layersVec = Vec::new();
    
    
    let isv2_manifest = manifest.get("manifests") != None; // v2 has manifest["manifests"]

    let layers = if isv2_manifest {
        info!("v2 layers for {}:", reference);
        manifest["manifests"].as_array().unwrap()
    }
    else {
        info!("v1 layers for {}: ", reference);
        manifest["layers"].as_array().unwrap()
    };
    
    for layer in layers {
        if layer["mediaType"].as_str().unwrap()
        .eq("application/vnd.docker.image.rootfs.diff.tar.gzip")
    {
        if layer_index < config_layer.rootfs.diff_ids.len() {
            layersVec.push(ImageLayer {
                diff_id: config_layer.rootfs.diff_ids[layer_index].clone(),
                verity_hash: get_verity_hash(
                    use_cached_files,
                    reference,
                    layer["digest"].as_str().unwrap()
                )
                .await?,
            });
        } else {
            return Err(anyhow!("Too many Docker gzip layers"));
        }

        layer_index += 1;
    }
    }

    Ok(layersVec)
}

fn delete_files(decompressed_path: &Path, compressed_path: &Path, verity_path: &Path) {
    let _ = fs::remove_file(&decompressed_path);
    let _ = fs::remove_file(&compressed_path);
    let _ = fs::remove_file(&verity_path);
}

async fn get_verity_hash(
    use_cached_files: bool,
    reference: &str,
    layer_digest: &str,
) -> Result<String> {
    let base_dir = std::path::Path::new("layers_cache");

    // Use file names supported by both Linux and Windows.
    let file_name = str::replace(&layer_digest, ":", "-");

    let mut decompressed_path = base_dir.join(file_name);
    decompressed_path.set_extension("tar");

    let mut compressed_path = decompressed_path.clone();
    compressed_path.set_extension("gz");

    let mut verity_path = decompressed_path.clone();
    verity_path.set_extension("verity");

    let mut verity_hash = "".to_string();
    let mut error_message = "".to_string();
    let mut error = false;

    if use_cached_files && verity_path.exists() {
        info!("Using cached file {:?}", &verity_path);
    } else if let Err(e) = create_verity_hash_file(
        use_cached_files,
        reference,
        layer_digest,
        &base_dir,
        &decompressed_path,
        &compressed_path,
        &verity_path,
    )
    .await
    {
        error = true;
        error_message = format!("Failed to create verity hash for {layer_digest}, error {e}");
    }

    if !error {
        match std::fs::read_to_string(&verity_path) {
            Err(e) => {
                error = true;
                error_message = format!("Failed to read {:?}, error {e}", &verity_path);
            }
            Ok(v) => {
                verity_hash = v;
                info!("dm-verity root hash: {verity_hash}");
            }
        }
    }

    if !use_cached_files {
        let _ = std::fs::remove_dir_all(&base_dir);
    } else if error {
        delete_files(&decompressed_path, &compressed_path, &verity_path);
    }

    if error {
        panic!("{error_message}");
    } else {
        Ok(verity_hash)
    }
}

async fn create_verity_hash_file(
    use_cached_files: bool,
    reference: &str,
    layer_digest: &str,
    base_dir: &Path,
    decompressed_path: &Path,
    compressed_path: &Path,
    verity_path: &Path,
) -> Result<()> {
    if use_cached_files && decompressed_path.exists() {
        info!("Using cached file {:?}", &decompressed_path);
    } else {
        std::fs::create_dir_all(&base_dir)?;

        create_decompressed_layer_file(
            use_cached_files,
            reference,
            layer_digest,
            &decompressed_path,
            &compressed_path,
        )
        .await?;
    }

    do_create_verity_hash_file(decompressed_path, verity_path)
}

async fn create_decompressed_layer_file(
    use_cached_files: bool,
    reference: &str,
    layer_digest: &str,
    decompressed_path: &Path,
    compressed_path: &Path,
) -> Result<()> {
    if use_cached_files && compressed_path.exists() {
        info!("Using cached file {:?}", &compressed_path);
    } else {
        info!("Pulling layer {layer_digest}");
        let mut file = tokio::fs::File::create(&compressed_path)
            .await
            .map_err(|e| anyhow!(e))?;
        // no need to do this since image gets pulled at the start
        // client
        //     .pull_blob(&reference, layer_digest, &mut file)
        //     .await
        //     .map_err(|e| anyhow!(e))?;
        file.flush().await.map_err(|e| anyhow!(e))?;
    }

    info!("Decompressing layer");
    let compressed_file = std::fs::File::open(&compressed_path).map_err(|e| anyhow!(e))?;
    let mut decompressed_file = std::fs::OpenOptions::new()
        .read(true)
        .write(true)
        .create(true)
        .truncate(true)
        .open(&decompressed_path)?;
    let mut gz_decoder = flate2::read::GzDecoder::new(compressed_file);
    std::io::copy(&mut gz_decoder, &mut decompressed_file).map_err(|e| anyhow!(e))?;

    info!("Adding tarfs index to layer");
    decompressed_file.seek(std::io::SeekFrom::Start(0))?;
    tarindex::append_index(&mut decompressed_file).map_err(|e| anyhow!(e))?;
    decompressed_file.flush().map_err(|e| anyhow!(e))?;

    Ok(())
}

fn do_create_verity_hash_file(path: &Path, verity_path: &Path) -> Result<()> {
    info!("Calculating dm-verity root hash");
    let mut file = std::fs::File::open(path)?;
    let size = file.seek(std::io::SeekFrom::End(0))?;
    if size < 4096 {
        return Err(anyhow!("Block device {:?} is too small: {size}", &path));
    }

    let salt = [0u8; <Sha256 as OutputSizeUser>::OutputSize::USIZE];
    let v = verity::Verity::<Sha256>::new(size, 4096, 4096, &salt, 0)?;
    let hash = verity::traverse_file(&mut file, 0, false, v, &mut verity::no_write)?;
    let result = format!("{:x}", hash);

    let mut verity_file = std::fs::File::create(verity_path).map_err(|e| anyhow!(e))?;
    verity_file
        .write_all(result.as_bytes())
        .map_err(|e| anyhow!(e))?;
    verity_file.flush().map_err(|e| anyhow!(e))?;

    Ok(())
}

pub async fn get_container(use_cache: bool, image: &str) -> Result<Container> {
    Container::new(use_cache, image).await
}

// fn build_auth(reference: &Reference) -> RegistryAuth {
//     debug!("build_auth: {:?}", reference);

//     let server = reference
//         .resolve_registry()
//         .strip_suffix("/")
//         .unwrap_or_else(|| reference.resolve_registry());

//     match docker_credential::get_credential(server) {
//         Ok(DockerCredential::UsernamePassword(username, password)) => {
//             debug!("build_auth: Found docker credentials");
//             return RegistryAuth::Basic(username, password);
//         }
//         Ok(DockerCredential::IdentityToken(_)) => {
//             warn!("build_auth: Cannot use contents of docker config, identity token not supported. Using anonymous access.");
//         }
//         Err(CredentialRetrievalError::ConfigNotFound) => {
//             debug!("build_auth: Docker config not found - using anonymous access.");
//         }
//         Err(CredentialRetrievalError::NoCredentialConfigured) => {
//             debug!("build_auth: Docker credentials not configured - using anonymous access.");
//         }
//         Err(CredentialRetrievalError::ConfigReadError) => {
//             debug!("build_auth: Cannot read docker credentials - using anonymous access.");
//         }
//         Err(CredentialRetrievalError::HelperFailure { stdout, stderr }) => {
//             if stdout == "credentials not found in native keychain\n" {
//                 // On WSL, this error is generated when credentials are not
//                 // available in ~/.docker/config.json.
//                 debug!("build_auth: Docker credentials not found - using anonymous access.");
//             } else {
//                 warn!("build_auth: Docker credentials not found - using anonymous access. stderr = {}, stdout = {}",
//                     &stderr, &stdout);
//             }
//         }
//         Err(e) => panic!("Error handling docker configuration file: {}", e),
//     }

//     RegistryAuth::Anonymous
// }<|MERGE_RESOLUTION|>--- conflicted
+++ resolved
@@ -6,25 +6,22 @@
 // Allow Docker image config field names.
 #![allow(non_snake_case)]
 use crate::policy;
-<<<<<<< HEAD
-=======
 use crate::verity;
 
->>>>>>> afef0832
 use anyhow::{anyhow, Result};
 use containerd_client::services::v1::GetImageRequest;
 use containerd_client::with_namespace;
 use log::warn;
-use log::{debug, info, LevelFilter};
+use log::{debug, info};
 use serde::{Deserialize, Serialize};
 use sha2::{digest::typenum::Unsigned, digest::OutputSizeUser, Sha256};
-use std::{io, io::Seek, io::Write, path::Path};
+use std::{io::Seek, io::Write, path::Path};
 use tokio::{fs, io::AsyncWriteExt};
 use k8s_cri::v1::image_service_client::ImageServiceClient;
-use std::{collections::HashMap,};
+use std::collections::HashMap;
 use std::convert::TryFrom;
 use tokio::net::UnixStream;
-use tonic::transport::{Channel, Endpoint, Uri};
+use tonic::transport::{Endpoint, Uri};
 use tower::service_fn;
 use tonic::Request;
 
@@ -320,7 +317,6 @@
                 diff_id: config_layer.rootfs.diff_ids[layer_index].clone(),
                 verity_hash: get_verity_hash(
                     use_cached_files,
-                    reference,
                     layer["digest"].as_str().unwrap()
                 )
                 .await?,
@@ -344,7 +340,6 @@
 
 async fn get_verity_hash(
     use_cached_files: bool,
-    reference: &str,
     layer_digest: &str,
 ) -> Result<String> {
     let base_dir = std::path::Path::new("layers_cache");
@@ -369,7 +364,6 @@
         info!("Using cached file {:?}", &verity_path);
     } else if let Err(e) = create_verity_hash_file(
         use_cached_files,
-        reference,
         layer_digest,
         &base_dir,
         &decompressed_path,
@@ -410,7 +404,6 @@
 
 async fn create_verity_hash_file(
     use_cached_files: bool,
-    reference: &str,
     layer_digest: &str,
     base_dir: &Path,
     decompressed_path: &Path,
@@ -424,7 +417,6 @@
 
         create_decompressed_layer_file(
             use_cached_files,
-            reference,
             layer_digest,
             &decompressed_path,
             &compressed_path,
@@ -437,7 +429,6 @@
 
 async fn create_decompressed_layer_file(
     use_cached_files: bool,
-    reference: &str,
     layer_digest: &str,
     decompressed_path: &Path,
     compressed_path: &Path,
