--- conflicted
+++ resolved
@@ -38,7 +38,8 @@
 serde_ignored = "0.1.7"
 serde_json = "1.0.39"
 serde-transcode = "1.1.1"
-tokio = {version = "1.33.0", features = ["rt-multi-thread"]}
+# tokio = {version = "1.33.0", features = ["rt-multi-thread"]} todo: fix this
+tokio = { version = "1.14", features = ["full"] }
 
 # OCI container specs.
 oci = { path = "../../libs/oci" }
@@ -52,13 +53,8 @@
 sha2 = "0.10.6"
 tarindex = { path = "../../tardev-snapshotter/tarindex" }
 tempfile = "3.5.0"
-<<<<<<< HEAD
-verity = { path = "../../tardev-snapshotter/verity" }
 zerocopy = "0.6.1"
 k8s-cri = "0.7.0"
 tonic = "0.9.2"
 tower = "0.4.13"
-containerd-client = "0.4.0"
-=======
-zerocopy = "0.6.1"
->>>>>>> afef0832
+containerd-client = "0.4.0"