#!/usr/bin/env bash
# Copyright (c) 2023 Microsoft Corporation
#
# SPDX-License-Identifier: Apache-2.0

set -o errexit
set -o nounset
set -o pipefail

if [ -n "${K8S_TEST_POLICY_FILES:-}" ]; then
	K8S_TEST_POLICY_FILES=($K8S_TEST_POLICY_FILES)
else
<<<<<<< HEAD
    K8S_TEST_POLICY_FILES=( \
        "allow-all.rego" \
        "allow-all-except-exec-process.rego" \
        "allow-set-policy.rego" \
=======
	K8S_TEST_POLICY_FILES=( \
		"allow-all.rego" \
		"allow-all-except-exec-process.rego" \
>>>>>>> 147d5fd7
    )
fi

kubernetes_dir=$(dirname "$(readlink -f "$0")")
source "${kubernetes_dir}/../../common.bash"

reset_workloads_work_dir() {
	rm -rf ${kubernetes_dir}/runtimeclass_workloads_work
	cp -R ${kubernetes_dir}/runtimeclass_workloads ${kubernetes_dir}/runtimeclass_workloads_work
	copy_test_policy_files
}

copy_test_policy_files() {
	local kata_opa_dir="${kubernetes_dir}/../../../src/kata-opa"

	for policy_file in ${K8S_TEST_POLICY_FILES[@]}
	do
		cp "${kata_opa_dir}/${policy_file}" ${kubernetes_dir}/runtimeclass_workloads_work/
	done
}

add_kernel_initrd_annotations_to_yaml() {
	local yaml_file="$1"
	local mariner_kernel_path="/usr/share/cloud-hypervisor/vmlinux.bin"
	local mariner_initrd_path="/opt/kata/share/kata-containers/kata-containers-initrd-mariner.img"
	local resource_kind="$(yq read ${yaml_file} kind)"

	case "${resource_kind}" in

	Pod)
		echo "Adding kernel and initrd annotations to ${resource_kind} from ${yaml_file}"
		yq write -i "${K8S_TEST_YAML}" 'metadata.annotations[io.katacontainers.config.hypervisor.kernel]' "${mariner_kernel_path}"
		yq write -i "${K8S_TEST_YAML}" 'metadata.annotations[io.katacontainers.config.hypervisor.initrd]' "${mariner_initrd_path}"
		;;

	Deployment|Job|ReplicationController)
		echo "Adding kernel and initrd annotations to ${resource_kind} from ${yaml_file}"
		yq write -i "${K8S_TEST_YAML}" 'spec.template.metadata.annotations[io.katacontainers.config.hypervisor.kernel]' "${mariner_kernel_path}"
		yq write -i "${K8S_TEST_YAML}" 'spec.template.metadata.annotations[io.katacontainers.config.hypervisor.initrd]' "${mariner_initrd_path}"
		;;

	List)
		echo "Issue #7765: adding kernel and initrd annotations to ${resource_kind} from ${yaml_file} is not implemented yet"
		;;

	ConfigMap|LimitRange|Namespace|PersistentVolume|PersistentVolumeClaim|RuntimeClass|Secret|Service)
		echo "Kernel and initrd annotations are not required for ${resource_kind} from ${yaml_file}"
		;;

	*)
		echo "k8s resource type ${resource_kind} from ${yaml_file} is not yet supported for kernel and initrd annotations testing"
		return 1
		;;
	esac
}

add_kernel_initrd_annotations() {
	if [[ "${KATA_HOST_OS}" = "cbl-mariner" ]]; then
		info "Add kernel and initrd annotations"
		for K8S_TEST_YAML in runtimeclass_workloads_work/*.yaml
		do
			add_kernel_initrd_annotations_to_yaml "${K8S_TEST_YAML}"
		done
	fi
}

main() {
	ensure_yq
	reset_workloads_work_dir
	add_kernel_initrd_annotations
}

main "$@"<|MERGE_RESOLUTION|>--- conflicted
+++ resolved
@@ -10,16 +10,9 @@
 if [ -n "${K8S_TEST_POLICY_FILES:-}" ]; then
 	K8S_TEST_POLICY_FILES=($K8S_TEST_POLICY_FILES)
 else
-<<<<<<< HEAD
-    K8S_TEST_POLICY_FILES=( \
-        "allow-all.rego" \
-        "allow-all-except-exec-process.rego" \
-        "allow-set-policy.rego" \
-=======
 	K8S_TEST_POLICY_FILES=( \
 		"allow-all.rego" \
 		"allow-all-except-exec-process.rego" \
->>>>>>> 147d5fd7
     )
 fi
 
